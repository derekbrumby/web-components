--- conflicted
+++ resolved
@@ -25,9 +25,7 @@
 <script type="module" src="https://cdn.example.com/web-components/radio-group.js"></script>
 <script type="module" src="https://cdn.example.com/web-components/select.js"></script>
 <script type="module" src="https://cdn.example.com/web-components/password-toggle-field.js"></script>
-<<<<<<< HEAD
 <script type="module" src="https://cdn.example.com/web-components/slider.js"></script>
-=======
 <script type="module" src="https://cdn.example.com/web-components/switch.js"></script>
 <script type="module" src="https://cdn.example.com/web-components/tabs.js"></script>
 <script type="module" src="https://cdn.example.com/web-components/toggle.js"></script>
@@ -37,7 +35,6 @@
 <script type="module" src="https://cdn.example.com/web-components/separator.js"></script>
 <script type="module" src="https://cdn.example.com/web-components/toolbar.js"></script>
 <script type="module" src="https://cdn.example.com/web-components/progress.js"></script>
->>>>>>> c098ead7
 ```
 
 Alternatively, clone this repository and open [`index.html`](./index.html) to explore interactive
@@ -281,7 +278,6 @@
 - Parts: `::part(root)`, `::part(control)`, `::part(indicator)`, `::part(label)`.
 - Data attributes: `[data-state="checked" | "unchecked" | "indeterminate"]`, `[data-disabled="true"]`.
 
-<<<<<<< HEAD
 ### `<wc-slider>`
 
 An accessible slider that supports one or many thumbs, pointer and keyboard interaction, and native form
@@ -299,7 +295,6 @@
   step="5"
   name="volume"
 ></wc-slider>
-=======
 ### `<wc-switch>`
 
 An accessible binary toggle that mimics the Radix UI Switch while staying dependency-free. It exposes keyboard
@@ -419,12 +414,10 @@
     progress.value = Math.min(progress.value + 8, progress.max);
   });
 </script>
->>>>>>> c098ead7
 ```
 
 #### Attributes & properties
 
-<<<<<<< HEAD
 | Name | Type | Default | Description |
 | --- | --- | --- | --- |
 | `value` | string | `""` | Space or comma separated numbers that seed the slider thumbs. The `value` property returns a `number[]`. |
@@ -450,7 +443,6 @@
   `--wc-slider-thumb-size`, `--wc-slider-thumb-radius`, `--wc-slider-thumb-background`,
   `--wc-slider-thumb-shadow`, `--wc-slider-thumb-focus-outline`.
 - Parts: `::part(root)`, `::part(track)`, `::part(range)`, `::part(thumb)`.
-=======
 | Attribute | Type | Default | Description |
 | --- | --- | --- | --- |
 | `checked` | boolean | `false` | Sets the switch to the “on” position. Reflects to the `checked` property. |
@@ -559,7 +551,6 @@
 - Parts: `::part(track)`, `::part(indicator)`, `::part(label)`.
 - Data attributes: `[data-state="loading" | "complete" | "indeterminate"]`, `[data-value]`, `[data-max]` for
   state-driven styling.
->>>>>>> c098ead7
 
 ### `<wc-password-toggle-field>`
 
