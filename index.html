<!doctype html>
<html lang="en">
  <head>
    <meta charset="utf-8" />
    <meta name="viewport" content="width=device-width, initial-scale=1" />
    <title>Web Components Demo</title>
    <link rel="stylesheet" href="./demos/demo-base.css" />
    <style>
      :root {
        color-scheme: light dark;
      }

      main {
        display: grid;
        gap: 2.5rem;
      }

      main > header {
        display: grid;
        gap: 0.75rem;
        text-align: center;
      }

      .demo-layout {
        display: grid;
        gap: 2.5rem;
        grid-template-columns: minmax(15rem, 22rem) minmax(0, 1fr);
        align-items: start;
      }

      .demo-nav {
        position: sticky;
        top: 2rem;
        align-self: start;
        padding: 1.25rem;
        border-radius: 1rem;
        background: rgba(255, 255, 255, 0.65);
        box-shadow: 0 32px 64px -36px rgba(15, 23, 42, 0.35);
        backdrop-filter: blur(16px);
        display: flex;
        flex-direction: column;
        height: calc(100vh - 4rem);
        overflow: hidden;
      }

      .demo-nav wc-scroll-area {
        flex: 1;
        display: block;
        height: 100%;
      }

      .demo-nav-sections {
        display: grid;
        gap: 1.75rem;
        padding-right: 0.35rem;
      }

      .demo-nav section {
        display: grid;
        gap: 0.75rem;
      }

      .demo-nav-section-title {
        margin: 0;
        font-size: 0.8rem;
        letter-spacing: 0.04em;
        text-transform: uppercase;
        font-weight: 600;
        color: inherit;
        opacity: 0.7;
      }

      .demo-nav ol {
        list-style: none;
        display: grid;
        gap: 0.5rem;
        margin: 0;
        padding: 0;
      }

      .demo-nav button {
        width: 100%;
        padding: 0.65rem 0.85rem;
        border-radius: 0.75rem;
        border: none;
        background: transparent;
        color: inherit;
        font: inherit;
        text-align: left;
        cursor: pointer;
        transition: background-color 160ms ease, color 160ms ease;
      }

      .demo-nav button:hover {
        background: rgba(99, 102, 241, 0.12);
      }

      .demo-nav button:focus-visible {
        outline: 3px solid rgba(99, 102, 241, 0.45);
        outline-offset: 3px;
      }

      .demo-nav button.is-active {
        background: rgba(79, 70, 229, 0.18);
        color: rgb(67, 56, 202);
        font-weight: 600;
      }

      .demo-display {
        min-height: 20rem;
      }

      .demo-noscript {
        margin: 0;
        padding: 0.75rem 1rem;
        border-radius: 0.75rem;
        background: rgba(99, 102, 241, 0.15);
        color: rgb(67, 56, 202);
        font-weight: 600;
        text-align: center;
      }

      section[data-demo-id] {
        display: grid;
        gap: 1.25rem;
      }

      section[data-demo-id][hidden] {
        display: none;
      }

      .demo-frame-wrapper {
        display: flex;
        justify-content: center;
      }

      .demo-frame {
        width: 100%;
        border: none;
        border-radius: 1rem;
        background: rgba(255, 255, 255, 0.6);
        box-shadow: 0 32px 64px -36px rgba(15, 23, 42, 0.35);
      }

      .demo-frame:focus-visible {
        outline: 3px solid rgba(99, 102, 241, 0.45);
        outline-offset: 6px;
      }

      @media (max-width: 960px) {
        .demo-layout {
          grid-template-columns: 1fr;
        }

        .demo-nav {
          position: static;
          padding: 0.75rem;
          height: auto;
        }

        .demo-nav wc-scroll-area {
          height: auto;
        }

        .demo-nav-sections {
          padding-right: 0;
        }

        .demo-nav ol {
          display: grid;
          grid-template-columns: repeat(auto-fill, minmax(13rem, 1fr));
        }
      }

      @media (max-width: 720px) {
        .demo-nav ol {
          grid-template-columns: repeat(auto-fill, minmax(11rem, 1fr));
        }
      }
    </style>
  </head>
  <body>
    <main>
      <div class="demo-layout">
        <nav class="demo-nav" aria-label="Component demos">
          <wc-scroll-area class="demo-nav-scroll">
            <div class="demo-nav-sections">
              <section>
                <h2 class="demo-nav-section-title">Content &amp; Data</h2>
                <ol>
                  <li><button type="button" class="is-active" aria-current="page" data-demo-target="wc-markdown-viewer">&lt;wc-markdown-viewer&gt;</button></li>
                  <li><button type="button" aria-current="false" data-demo-target="wc-code-viewer">&lt;wc-code-viewer&gt;</button></li>
                  <li><button type="button" aria-current="false" data-demo-target="wc-chart">&lt;wc-chart&gt;</button></li>
                  <li><button type="button" aria-current="false" data-demo-target="wc-avatar">&lt;wc-avatar&gt;</button></li>
                  <li><button type="button" aria-current="false" data-demo-target="wc-mockup-phone">&lt;wc-mockup-phone&gt;</button></li>
                  <li><button type="button" aria-current="false" data-demo-target="wc-spinner">&lt;wc-spinner&gt;</button></li>
                  <li><button type="button" aria-current="false" data-demo-target="wc-skeleton">&lt;wc-skeleton&gt;</button></li>
                  <li><button type="button" aria-current="false" data-demo-target="wc-badge">&lt;wc-badge&gt;</button></li>
<<<<<<< HEAD
                  <li><button type="button" aria-current="false" data-demo-target="wc-card">&lt;wc-card&gt;</button></li>
=======
                  <li><button type="button" aria-current="false" data-demo-target="wc-alert">&lt;wc-alert&gt;</button></li>
>>>>>>> ca069c3f
                  <li><button type="button" aria-current="false" data-demo-target="wc-carousel">&lt;wc-carousel&gt;</button></li>
                  <li><button type="button" aria-current="false" data-demo-target="wc-kbd">&lt;wc-kbd&gt;</button></li>
                  <li><button type="button" aria-current="false" data-demo-target="wc-progress">&lt;wc-progress&gt;</button></li>
                  <li><button type="button" aria-current="false" data-demo-target="wc-data-table">&lt;wc-data-table&gt;</button></li>
                </ol>
              </section>

              <section>
                <h2 class="demo-nav-section-title">Navigation &amp; Structure</h2>
                <ol>
                  <li><button type="button" aria-current="false" data-demo-target="wc-navigation-menu">&lt;wc-navigation-menu&gt;</button></li>
                  <li><button type="button" aria-current="false" data-demo-target="wc-sidebar">&lt;wc-sidebar&gt;</button></li>
                  <li><button type="button" aria-current="false" data-demo-target="wc-menubar">&lt;wc-menubar&gt;</button></li>
                  <li><button type="button" aria-current="false" data-demo-target="wc-toolbar">&lt;wc-toolbar&gt;</button></li>
                  <li><button type="button" aria-current="false" data-demo-target="wc-separator">&lt;wc-separator&gt;</button></li>
                  <li><button type="button" aria-current="false" data-demo-target="wc-collapsible">&lt;wc-collapsible&gt;</button></li>
                  <li><button type="button" aria-current="false" data-demo-target="wc-accordion">&lt;wc-accordion&gt;</button></li>
                  <li><button type="button" aria-current="false" data-demo-target="wc-tabs">&lt;wc-tabs&gt;</button></li>
                  <li><button type="button" aria-current="false" data-demo-target="wc-breadcrumb">&lt;wc-breadcrumb&gt;</button></li>
                  <li><button type="button" aria-current="false" data-demo-target="wc-pagination">&lt;wc-pagination&gt;</button></li>
                  <li><button type="button" aria-current="false" data-demo-target="wc-aspect-ratio">&lt;wc-aspect-ratio&gt;</button></li>
                  <li><button type="button" aria-current="false" data-demo-target="wc-resizable-group">&lt;wc-resizable-group&gt;</button></li>
                  <li><button type="button" aria-current="false" data-demo-target="wc-scroll-area">&lt;wc-scroll-area&gt;</button></li>
                </ol>
              </section>

              <section>
                <h2 class="demo-nav-section-title">Forms &amp; Inputs</h2>
                <ol>
                  <li><button type="button" aria-current="false" data-demo-target="wc-button">&lt;wc-button&gt;</button></li>
                  <li><button type="button" aria-current="false" data-demo-target="wc-form">&lt;wc-form&gt;</button></li>
                  <li><button type="button" aria-current="false" data-demo-target="wc-label">&lt;wc-label&gt;</button></li>
                  <li><button type="button" aria-current="false" data-demo-target="wc-checkbox">&lt;wc-checkbox&gt;</button></li>
                  <li><button type="button" aria-current="false" data-demo-target="wc-switch">&lt;wc-switch&gt;</button></li>
                  <li><button type="button" aria-current="false" data-demo-target="wc-toggle">&lt;wc-toggle&gt;</button></li>
                  <li><button type="button" aria-current="false" data-demo-target="wc-toggle-group">&lt;wc-toggle-group&gt;</button></li>
                  <li><button type="button" aria-current="false" data-demo-target="wc-button-group">&lt;wc-button-group&gt;</button></li>
                  <li><button type="button" aria-current="false" data-demo-target="wc-radio-group">&lt;wc-radio-group&gt;</button></li>
                  <li><button type="button" aria-current="false" data-demo-target="wc-password-toggle-field">&lt;wc-password-toggle-field&gt;</button></li>
                  <li><button type="button" aria-current="false" data-demo-target="wc-otp-field">&lt;wc-otp-field&gt;</button></li>
                  <li><button type="button" aria-current="false" data-demo-target="wc-slider">&lt;wc-slider&gt;</button></li>
                  <li><button type="button" aria-current="false" data-demo-target="wc-calendar">&lt;wc-calendar&gt;</button></li>
                  <li><button type="button" aria-current="false" data-demo-target="wc-date-picker">&lt;wc-date-picker&gt;</button></li>
                  <li><button type="button" aria-current="false" data-demo-target="wc-select">&lt;wc-select&gt;</button></li>
                  <li><button type="button" aria-current="false" data-demo-target="wc-combobox">&lt;wc-combobox&gt;</button></li>
                </ol>
              </section>

              <section>
                <h2 class="demo-nav-section-title">Menus &amp; Overlays</h2>
                <ol>
                  <li><button type="button" aria-current="false" data-demo-target="wc-dropdown-menu">&lt;wc-dropdown-menu&gt;</button></li>
                  <li><button type="button" aria-current="false" data-demo-target="wc-context-menu">&lt;wc-context-menu&gt;</button></li>
                  <li><button type="button" aria-current="false" data-demo-target="wc-hover-card">&lt;wc-hover-card&gt;</button></li>
                  <li><button type="button" aria-current="false" data-demo-target="wc-tooltip">&lt;wc-tooltip&gt;</button></li>
                  <li><button type="button" aria-current="false" data-demo-target="wc-popover">&lt;wc-popover&gt;</button></li>
                  <li><button type="button" aria-current="false" data-demo-target="wc-dialog">&lt;wc-dialog&gt;</button></li>
                  <li><button type="button" aria-current="false" data-demo-target="wc-drawer">&lt;wc-drawer&gt;</button></li>
                  <li><button type="button" aria-current="false" data-demo-target="wc-alert-dialog">&lt;wc-alert-dialog&gt;</button></li>
                  <li><button type="button" aria-current="false" data-demo-target="wc-toast">&lt;wc-toast&gt;</button></li>
                </ol>
              </section>

              <section>
                <h2 class="demo-nav-section-title">Media &amp; Playback</h2>
                <ol>
                  <li><button type="button" aria-current="false" data-demo-target="wc-audio-player">&lt;wc-audio-player&gt;</button></li>
                </ol>
              </section>

              <section>
                <h2 class="demo-nav-section-title">Commerce &amp; Pricing</h2>
                <ol>
                  <li><button type="button" aria-current="false" data-demo-target="wc-pricing-card">&lt;wc-pricing-card&gt;</button></li>
                </ol>
              </section>
            </div>
          </wc-scroll-area>
        </nav>

        <div class="demo-display">
          <noscript>
            <p class="demo-noscript">Enable JavaScript to switch between component previews.</p>
          </noscript>
          <section data-demo-id="wc-markdown-viewer">
            <header>
              <h2>&lt;wc-markdown-viewer&gt;</h2>
              <p>Sanitised markdown rendering with inline and remote document support.</p>
            </header>
            <div class="demo-frame-wrapper">
              <iframe
                class="demo-frame"
                title="&lt;wc-markdown-viewer&gt; demo"
                src="./demos/wc-markdown-viewer.html"
                loading="lazy"
                height="620"
              ></iframe>
            </div>
          </section>

          <section data-demo-id="wc-code-viewer" hidden>
            <header>
              <h2>&lt;wc-code-viewer&gt;</h2>
              <p>Display inline or remote code with lightweight syntax highlighting and language inference.</p>
            </header>
            <div class="demo-frame-wrapper">
              <iframe
                class="demo-frame"
                title="&lt;wc-code-viewer&gt; demo"
                src="./demos/wc-code-viewer.html"
                loading="lazy"
                height="660"
              ></iframe>
            </div>
          </section>

          <section data-demo-id="wc-chart" hidden>
            <header>
              <h2>&lt;wc-chart&gt;</h2>
              <p>Responsive grouped bar charts with keyboard-friendly tooltips and fully themable surfaces.</p>
            </header>
            <div class="demo-frame-wrapper">
              <iframe
                class="demo-frame"
                title="&lt;wc-chart&gt; demo"
                src="./demos/wc-chart.html"
                loading="lazy"
                height="640"
              ></iframe>
            </div>
          </section>

          <section data-demo-id="wc-navigation-menu" hidden>
            <header>
              <h2>&lt;wc-navigation-menu&gt;</h2>
              <p>Animated navigation with viewport-driven content panels, keyboard focus management, and active indicators.</p>
            </header>
            <div class="demo-frame-wrapper">
              <iframe
                class="demo-frame"
                title="&lt;wc-navigation-menu&gt; demo"
                src="./demos/wc-navigation-menu.html"
                loading="lazy"
                height="520"
              ></iframe>
            </div>
          </section>

          <section data-demo-id="wc-sidebar" hidden>
            <header>
              <h2>&lt;wc-sidebar&gt;</h2>
              <p>Compose collapsible dashboards with persisted state, keyboard shortcuts, menu badges, and nested groups.</p>
            </header>
            <div class="demo-frame-wrapper">
              <iframe
                class="demo-frame"
                title="&lt;wc-sidebar&gt; demo"
                src="./demos/wc-sidebar.html"
                loading="lazy"
                height="760"
              ></iframe>
            </div>
          </section>

          <section data-demo-id="wc-menubar" hidden>
            <header>
              <h2>&lt;wc-menubar&gt;</h2>
              <p>Desktop-style menus with nested submenus, checkable items, and roving keyboard focus.</p>
            </header>
            <div class="demo-frame-wrapper">
              <iframe
                class="demo-frame"
                title="&lt;wc-menubar&gt; demo"
                src="./demos/wc-menubar.html"
                loading="lazy"
                height="520"
              ></iframe>
            </div>
          </section>

          <section data-demo-id="wc-label" hidden>
            <header>
              <h2>&lt;wc-label&gt;</h2>
              <p>Render accessible labels that stay linked to their controls—inline or slotted.</p>
            </header>
            <div class="demo-frame-wrapper">
              <iframe
                class="demo-frame"
                title="&lt;wc-label&gt; demo"
                src="./demos/wc-label.html"
                loading="lazy"
                height="360"
              ></iframe>
            </div>
          </section>

          <section data-demo-id="wc-separator" hidden>
            <header>
              <h2>&lt;wc-separator&gt;</h2>
              <p>Visually divide content with orientation-aware separators and decorative presentation.</p>
            </header>
            <div class="demo-frame-wrapper">
              <iframe
                class="demo-frame"
                title="&lt;wc-separator&gt; demo"
                src="./demos/wc-separator.html"
                loading="lazy"
                height="580"
              ></iframe>
            </div>
          </section>

          <section data-demo-id="wc-button" hidden>
            <header>
              <h2>&lt;wc-button&gt;</h2>
              <p>Accessible buttons with variants, icon sizing, link behaviour, and CSS hooks.</p>
            </header>
            <div class="demo-frame-wrapper">
              <iframe
                class="demo-frame"
                title="&lt;wc-button&gt; demo"
                src="./demos/wc-button.html"
                loading="lazy"
                height="640"
              ></iframe>
            </div>
          </section>

          <section data-demo-id="wc-form" hidden>
            <header>
              <h2>&lt;wc-form&gt;</h2>
              <p>Collect validated contact requests with inline messaging and fully managed focus states.</p>
            </header>
            <div class="demo-frame-wrapper">
              <iframe
                class="demo-frame"
                title="&lt;wc-form&gt; demo"
                src="./demos/wc-form.html"
                loading="lazy"
                height="620"
              ></iframe>
            </div>
          </section>

          <section data-demo-id="wc-checkbox" hidden>
            <header>
              <h2>&lt;wc-checkbox&gt;</h2>
              <p>Tri-state checkbox control with built-in form association, focus management, and themable parts.</p>
            </header>
            <div class="demo-frame-wrapper">
              <iframe
                class="demo-frame"
                title="&lt;wc-checkbox&gt; demo"
                src="./demos/wc-checkbox.html"
                loading="lazy"
                height="600"
              ></iframe>
            </div>
          </section>

          <section data-demo-id="wc-switch" hidden>
            <header>
              <h2>&lt;wc-switch&gt;</h2>
              <p>Binary toggle with full keyboard support, form participation, and customizable track/thumb styling.</p>
            </header>
            <div class="demo-frame-wrapper">
              <iframe
                class="demo-frame"
                title="&lt;wc-switch&gt; demo"
                src="./demos/wc-switch.html"
                loading="lazy"
                height="600"
              ></iframe>
            </div>
          </section>
              
          <section data-demo-id="wc-toggle-group" hidden>
            <header>
              <h2>&lt;wc-toggle-group&gt;</h2>
              <p>Compose accessible toggle buttons with single or multiple selection, roving focus, and orientation support.</p>
            </header>
            <div class="demo-frame-wrapper">
              <iframe
                class="demo-frame"
                title="&lt;wc-toggle-group&gt; demo"
                src="./demos/wc-toggle-group.html"
                loading="lazy"
                height="640"
              ></iframe>
            </div>
          </section>

          <section data-demo-id="wc-button-group" hidden>
            <header>
              <h2>&lt;wc-button-group&gt;</h2>
              <p>Cluster related actions with consistent spacing, separators, and inline helper text.</p>
            </header>
            <div class="demo-frame-wrapper">
              <iframe
                class="demo-frame"
                title="&lt;wc-button-group&gt; demo"
                src="./demos/wc-button-group.html"
                loading="lazy"
                height="720"
              ></iframe>
            </div>
          </section>
              
          <section data-demo-id="wc-radio-group" hidden>
            <header>
              <h2>&lt;wc-radio-group&gt;</h2>
              <p>Keyboard-friendly radio buttons with looping focus, form submission support, and customisable parts.</p>
            </header>
            <div class="demo-frame-wrapper">
              <iframe
                class="demo-frame"
                title="&lt;wc-radio-group&gt; demo"
                src="./demos/wc-radio-group.html"
                loading="lazy"
                height="520"
              ></iframe>
            </div>
          </section>

          <section data-demo-id="wc-avatar" hidden>
            <header>
              <h2>&lt;wc-avatar&gt;</h2>
              <p>Display users with graceful image loading, delayed fallbacks, and fully themable initials.</p>
            </header>
            <div class="demo-frame-wrapper">
              <iframe
                class="demo-frame"
                title="&lt;wc-avatar&gt; demo"
                src="./demos/wc-avatar.html"
                loading="lazy"
                height="540"
              ></iframe>
            </div>
          </section>

          <section data-demo-id="wc-mockup-phone" hidden>
            <header>
              <h2>&lt;wc-mockup-phone&gt;</h2>
              <p>Frame UI previews in an iPhone-style shell with optional wallpapers or slotted content.</p>
            </header>
            <div class="demo-frame-wrapper">
              <iframe
                class="demo-frame"
                title="&lt;wc-mockup-phone&gt; demo"
                src="./demos/wc-mockup-phone.html"
                loading="lazy"
                height="620"
              ></iframe>
            </div>
          </section>

          <section data-demo-id="wc-spinner" hidden>
            <header>
              <h2>&lt;wc-spinner&gt;</h2>
              <p>Accessible loading indicator with CSS hooks for size, color, and animation pacing.</p>
            </header>
            <div class="demo-frame-wrapper">
              <iframe
                class="demo-frame"
                title="&lt;wc-spinner&gt; demo"
                src="./demos/wc-spinner.html"
                loading="lazy"
                height="620"
              ></iframe>
            </div>
          </section>

          <section data-demo-id="wc-skeleton" hidden>
            <header>
              <h2>&lt;wc-skeleton&gt;</h2>
              <p>Render shimmering placeholders or still states while data loads, matching your final layout.</p>
            </header>
            <div class="demo-frame-wrapper">
              <iframe
                class="demo-frame"
                title="&lt;wc-skeleton&gt; demo"
                src="./demos/wc-skeleton.html"
                loading="lazy"
                height="640"
              ></iframe>
            </div>
          </section>

          <section data-demo-id="wc-badge" hidden>
            <header>
              <h2>&lt;wc-badge&gt;</h2>
              <p>Compact status indicators, counters, and pill-shaped links with hover and focus styling.</p>
            </header>
            <div class="demo-frame-wrapper">
              <iframe
                class="demo-frame"
                title="&lt;wc-badge&gt; demo"
                src="./demos/wc-badge.html"
                loading="lazy"
                height="520"
              ></iframe>
            </div>
          </section>

<<<<<<< HEAD
          <section data-demo-id="wc-card" hidden>
            <header>
              <h2>&lt;wc-card&gt;</h2>
              <p>Composable surfaces with slots for titles, descriptions, actions, and stacked footers.</p>
=======
          <section data-demo-id="wc-alert" hidden>
            <header>
              <h2>&lt;wc-alert&gt;</h2>
              <p>Accessible callouts with icon, title, and rich descriptions to draw attention to updates.</p>
>>>>>>> ca069c3f
            </header>
            <div class="demo-frame-wrapper">
              <iframe
                class="demo-frame"
<<<<<<< HEAD
                title="&lt;wc-card&gt; demo"
                src="./demos/wc-card.html"
                loading="lazy"
                height="680"
=======
                title="&lt;wc-alert&gt; demo"
                src="./demos/wc-alert.html"
                loading="lazy"
                height="560"
>>>>>>> ca069c3f
              ></iframe>
            </div>
          </section>

          <section data-demo-id="wc-carousel" hidden>
            <header>
              <h2>&lt;wc-carousel&gt;</h2>
              <p>Swipe through content with a loopable Embla-style API and customisable controls.</p>
            </header>
            <div class="demo-frame-wrapper">
              <iframe
                class="demo-frame"
                title="&lt;wc-carousel&gt; demo"
                src="./demos/wc-carousel.html"
                loading="lazy"
                height="560"
              ></iframe>
            </div>
          </section>

          <section data-demo-id="wc-kbd" hidden>
            <header>
              <h2>&lt;wc-kbd&gt;</h2>
              <p>Display keyboard shortcuts, command palette hints, and grouped inputs with inline keycaps.</p>
            </header>
            <div class="demo-frame-wrapper">
              <iframe
                class="demo-frame"
                title="&lt;wc-kbd&gt; demo"
                src="./demos/wc-kbd.html"
                loading="lazy"
                height="600"
              ></iframe>
            </div>
          </section>


          <section data-demo-id="wc-hover-card" hidden>
            <header>
              <h2>&lt;wc-hover-card&gt;</h2>
              <p>Preview link destinations and people cards with configurable delays, placement, and arrows.</p>
            </header>
            <div class="demo-frame-wrapper">
              <iframe
                class="demo-frame"
                title="&lt;wc-hover-card&gt; demo"
                src="./demos/wc-hover-card.html"
                loading="lazy"
                height="620"
              ></iframe>
            </div>
          </section>

          <section data-demo-id="wc-tooltip" hidden>
            <header>
              <h2>&lt;wc-tooltip&gt;</h2>
              <p>Display concise helper text on hover or focus with precise placement and custom delays.</p>
            </header>
            <div class="demo-frame-wrapper">
              <iframe
                class="demo-frame"
                title="&lt;wc-tooltip&gt; demo"
                src="./demos/wc-tooltip.html"
                loading="lazy"
                height="460"
              ></iframe>
            </div>
          </section>

          <section data-demo-id="wc-popover" hidden>
            <header>
              <h2>&lt;wc-popover&gt;</h2>
              <p>Summon anchored surfaces with arrows, modal focus management, and collision-aware placement.</p>
            </header>

            <div class="demo-frame-wrapper">
              <iframe
                class="demo-frame"
                title="&lt;wc-popover&gt; demo"
                src="./demos/wc-popover.html"
                loading="lazy"
                height="620"
              ></iframe>
            </div>
          </section>

          <section data-demo-id="wc-calendar" hidden>
            <header>
              <h2>&lt;wc-calendar&gt;</h2>
              <p>Select a single date with keyboard navigation, dropdown captions, and timezone-aware formatting.</p>
            </header>
            <div class="demo-frame-wrapper">
              <iframe
                class="demo-frame"
                title="&lt;wc-calendar&gt; demo"
                src="./demos/wc-calendar.html"
                loading="lazy"
                height="640"
              ></iframe>
            </div>
          </section>

          <section data-demo-id="wc-date-picker" hidden>
            <header>
              <h2>&lt;wc-date-picker&gt;</h2>
              <p>Pick single dates or ranges with keyboard navigation, presets, and locale-aware formatting.</p>
            </header>
            <div class="demo-frame-wrapper">
              <iframe
                class="demo-frame"
                title="&lt;wc-date-picker&gt; demo"
                src="./demos/wc-date-picker.html"
                loading="lazy"
                height="660"
              ></iframe>
            </div>
          </section>

          <section data-demo-id="wc-data-table" hidden>
            <header>
              <h2>&lt;wc-data-table&gt;</h2>
              <p>Paginated data grid with filtering, sorting, row selection, and action menus inspired by TanStack Table.</p>
            </header>
            <div class="demo-frame-wrapper">
              <iframe
                class="demo-frame"
                title="&lt;wc-data-table&gt; demo"
                src="./demos/wc-data-table.html"
                loading="lazy"
                height="720"
              ></iframe>
            </div>
          </section>

          <section data-demo-id="wc-collapsible" hidden>
            <header>
              <h2>&lt;wc-collapsible&gt;</h2>
              <p>Build expandable summaries with optional preview content and animated icons.</p>
            </header>
            <div class="demo-frame-wrapper">
              <iframe
                class="demo-frame"
                title="&lt;wc-collapsible&gt; demo"
                src="./demos/wc-collapsible.html"
                loading="lazy"
                height="520"
              ></iframe>
            </div>
          </section>

          <section data-demo-id="wc-aspect-ratio" hidden>
            <header>
              <h2>&lt;wc-aspect-ratio&gt;</h2>
              <p>Maintain fixed ratios for media and containers with zero layout shift.</p>
            </header>
            <div class="demo-frame-wrapper">
              <iframe
                class="demo-frame"
                title="&lt;wc-aspect-ratio&gt; demo"
                src="./demos/wc-aspect-ratio.html"
                loading="lazy"
                height="520"
              ></iframe>
            </div>
          </section>

          <section data-demo-id="wc-slider" hidden>
            <header>
              <h2>&lt;wc-slider&gt;</h2>
              <p>Multi-thumb sliders with keyboard support, RTL awareness, and native form submission.</p>
            </header>
            <div class="demo-frame-wrapper">
              <iframe
                class="demo-frame"
                title="&lt;wc-slider&gt; demo"
                src="./demos/wc-slider.html"
                loading="lazy"
                height="600"
              ></iframe>
            </div>
          </section>

          <section data-demo-id="wc-resizable-group" hidden>
            <header>
              <h2>&lt;wc-resizable-group&gt;</h2>
              <p>Composable resizable panel groups with pointer dragging, keyboard shortcuts, and nested layouts.</p>
            </header>
            <div class="demo-frame-wrapper">
              <iframe
                class="demo-frame"
                title="&lt;wc-resizable-group&gt; demo"
                src="./demos/wc-resizable-group.html"
                loading="lazy"
                height="620"
              ></iframe>
            </div>
          </section>

          <section data-demo-id="wc-scroll-area" hidden>
            <header>
              <h2>&lt;wc-scroll-area&gt;</h2>
              <p>Overlay scrollbars that preserve native scrolling, theming hooks, and RTL awareness.</p>
            </header>
            <div class="demo-frame-wrapper">
              <iframe
                class="demo-frame"
                title="&lt;wc-scroll-area&gt; demo"
                src="./demos/wc-scroll-area.html"
                loading="lazy"
                height="460"
              ></iframe>
            </div>
          </section>

          <section data-demo-id="wc-password-toggle-field" hidden>
            <header>
              <h2>&lt;wc-password-toggle-field&gt;</h2>
              <p>
                A password field with a reveal toggle that manages focus, accessibility labels, and form
                submissions while re-masking values automatically.
              </p>
            </header>
            <div class="demo-frame-wrapper">
              <iframe
                class="demo-frame"
                title="&lt;wc-password-toggle-field&gt; demo"
                src="./demos/wc-password-toggle-field.html"
                loading="lazy"
                height="520"
              ></iframe>
            </div>
          </section>

          <section data-demo-id="wc-toggle" hidden>
            <header>
              <h2>&lt;wc-toggle&gt;</h2>
              <p>Two-state toggle button with keyboard support, accessible labelling, and styling hooks.</p>
            </header>
            <div class="demo-frame-wrapper">
              <iframe
                class="demo-frame"
                title="&lt;wc-toggle&gt; demo"
                src="./demos/wc-toggle.html"
                loading="lazy"
                height="360"
              ></iframe>
            </div>
          </section>
              
          <section data-demo-id="wc-toolbar" hidden>
            <header>
              <h2>&lt;wc-toolbar&gt;</h2>
              <p>
                A formatting toolbar with multi-select and radio-style toggle groups, metadata links, and a share
                action built on accessible roving focus patterns.
              </p>
            </header>
            <div class="demo-frame-wrapper">
              <iframe
                class="demo-frame"
                title="&lt;wc-toolbar&gt; demo"
                src="./demos/wc-toolbar.html"
                loading="lazy"
                height="520"
              ></iframe>
            </div>
          </section>

          <section data-demo-id="wc-progress" hidden>
            <header>
              <h2>&lt;wc-progress&gt;</h2>
              <p>
              A progress bar
              </p>
            </header>
            <div class="demo-frame-wrapper">
              <iframe
                class="demo-frame"
                title="&lt;wc-progress&gt; demo"
                src="./demos/wc-progress.html"
                loading="lazy"
                height="540"
              ></iframe>
            </div>
          </section>

          <section data-demo-id="wc-otp-field" hidden>
            <header>
              <h2>&lt;wc-otp-field&gt;</h2>
              <p>
                A form-associated one-time-password input that manages focus, validation, and submissions. Customize
                appearance using CSS properties or <code>::part</code> selectors.
              </p>
            </header>
            <div class="demo-frame-wrapper">
              <iframe
                class="demo-frame"
                title="&lt;wc-otp-field&gt; demo"
                src="./demos/wc-otp-field.html"
                loading="lazy"
                height="560"
              ></iframe>
            </div>
          </section>

          <section data-demo-id="wc-dropdown-menu" hidden>
            <header>
              <h2>&lt;wc-dropdown-menu&gt;</h2>
              <p>
                Radix-inspired dropdown menus with nested fly-outs, checkboxes, radio groups, and full keyboard support.
                Style everything with CSS custom properties and <code>::part</code> selectors.
              </p>
            </header>
            <div class="demo-frame-wrapper">
              <iframe
                class="demo-frame"
                title="&lt;wc-dropdown-menu&gt; demo"
                src="./demos/wc-dropdown-menu.html"
                loading="lazy"
                height="600"
              ></iframe>
            </div>
          </section>

          <section data-demo-id="wc-select" hidden>
            <header>
              <h2>&lt;wc-select&gt;</h2>
              <p>
                Trigger-driven select component with grouped options, separators, typeahead search, and managed focus
                states. Style the trigger and dropdown via CSS variables or <code>::part</code> hooks.
              </p>
            </header>
            <div class="demo-frame-wrapper">
              <iframe
                class="demo-frame"
                title="&lt;wc-select&gt; demo"
                src="./demos/wc-select.html"
                loading="lazy"
                height="620"
              ></iframe>
            </div>
          </section>

          <section data-demo-id="wc-combobox" hidden>
            <header>
              <h2>&lt;wc-combobox&gt;</h2>
              <p>
                Searchable selection widget combining a popover trigger, inline filtering, grouped options, and clear
                selection state without framework dependencies.
              </p>
            </header>
            <div class="demo-frame-wrapper">
              <iframe
                class="demo-frame"
                title="&lt;wc-combobox&gt; demo"
                src="./demos/wc-combobox.html"
                loading="lazy"
                height="640"
              ></iframe>
            </div>
          </section>

          <section data-demo-id="wc-dialog" hidden>
            <header>
              <h2>&lt;wc-dialog&gt;</h2>
              <p>
                General-purpose dialogs that can run modally or as lightweight, non-modal panels. Manage focus, labelling,
                and styling entirely with slots and CSS properties.
              </p>
            </header>
            <div class="demo-frame-wrapper">
              <iframe
                class="demo-frame"
                title="&lt;wc-dialog&gt; demo"
                src="./demos/wc-dialog.html"
                loading="lazy"
                height="640"
              ></iframe>
            </div>
          </section>

          <section data-demo-id="wc-drawer" hidden>
            <header>
              <h2>&lt;wc-drawer&gt;</h2>
              <p>
                Responsive slide-over panels with focus trapping, accessible labelling, and configurable placement for
                mobile-first flows.
              </p>
            </header>
            <div class="demo-frame-wrapper">
              <iframe
                class="demo-frame"
                title="&lt;wc-drawer&gt; demo"
                src="./demos/wc-drawer.html"
                loading="lazy"
                height="660"
              ></iframe>
            </div>
          </section>

          <section data-demo-id="wc-alert-dialog" hidden>
            <header>
              <h2>&lt;wc-alert-dialog&gt;</h2>
              <p>
                Modal confirmation dialogs with focus trapping, accessible labelling, and customizable styling hooks. Use
                slots for triggers, titles, descriptions, and action buttons.
              </p>
            </header>
            <div class="demo-frame-wrapper">
              <iframe
                class="demo-frame"
                title="&lt;wc-alert-dialog&gt; demo"
                src="./demos/wc-alert-dialog.html"
                loading="lazy"
                height="560"
              ></iframe>
            </div>
          </section>

          <section data-demo-id="wc-context-menu" hidden>
            <header>
              <h2>&lt;wc-context-menu&gt;</h2>
              <p>
                Display pointer-anchored menus with submenus, checkboxes, radios, and keyboard support. Works with
                right-clicks, the context-menu key, and long-press on touch devices.
              </p>
            </header>
            <div class="demo-frame-wrapper">
              <iframe
                class="demo-frame"
                title="&lt;wc-context-menu&gt; demo"
                src="./demos/wc-context-menu.html"
                loading="lazy"
                height="540"
              ></iframe>
            </div>
          </section>

          <section data-demo-id="wc-toast" hidden>
            <header>
              <h2>&lt;wc-toast&gt;</h2>
              <p>
                Trigger calendar reminders that auto-dismiss, pause on hover or focus, respond to hotkeys, and close via
                swipe gestures.
              </p>
            </header>
            <div class="demo-frame-wrapper">
              <iframe
                class="demo-frame"
                title="&lt;wc-toast&gt; demo"
                src="./demos/wc-toast.html"
                loading="lazy"
                height="420"
              ></iframe>
            </div>
          </section>

          <section data-demo-id="wc-accordion" hidden>
            <header>
              <h2>&lt;wc-accordion&gt;</h2>
              <p>
                Accessible accordion primitives with keyboard support, horizontal or vertical layouts, and multi-open
                configurations.
              </p>
            </header>
            <div class="demo-frame-wrapper">
              <iframe
                class="demo-frame"
                title="&lt;wc-accordion&gt; demo"
                src="./demos/wc-accordion.html"
                loading="lazy"
                height="620"
              ></iframe>
            </div>
          </section>

          <section data-demo-id="wc-tabs" hidden>
            <header>
              <h2>&lt;wc-tabs&gt;</h2>
              <p>Tabbed navigation with configurable orientation, manual or automatic activation, and full keyboard support.</p>
            </header>
            <div class="demo-frame-wrapper">
              <iframe
                class="demo-frame"
                title="&lt;wc-tabs&gt; demo"
                src="./demos/wc-tabs.html"
                loading="lazy"
                height="680"
              ></iframe>
            </div>
          </section>

          <section data-demo-id="wc-breadcrumb" hidden>
            <header>
              <h2>&lt;wc-breadcrumb&gt;</h2>
              <p>Accessible breadcrumb trails with composable items, custom separators, and collapsed states.</p>
            </header>
            <div class="demo-frame-wrapper">
              <iframe
                class="demo-frame"
                title="&lt;wc-breadcrumb&gt; demo"
                src="./demos/wc-breadcrumb.html"
                loading="lazy"
                height="620"
              ></iframe>
            </div>
          </section>

          <section data-demo-id="wc-pagination" hidden>
            <header>
              <h2>&lt;wc-pagination&gt;</h2>
              <p>Page navigation with previous/next shortcuts, numbered links, and ellipsis separators.</p>
            </header>
            <div class="demo-frame-wrapper">
              <iframe
                class="demo-frame"
                title="&lt;wc-pagination&gt; demo"
                src="./demos/wc-pagination.html"
                loading="lazy"
                height="520"
              ></iframe>
            </div>
          </section>

          <section data-demo-id="wc-audio-player" hidden>
            <header>
              <h2>&lt;wc-audio-player&gt;</h2>
              <p>Customisable audio playback controls with artwork, scrubbing, mute toggles, and a JavaScript API.</p>
            </header>
            <div class="demo-frame-wrapper">
              <iframe
                class="demo-frame"
                title="&lt;wc-audio-player&gt; demo"
                src="./demos/wc-audio-player.html"
                loading="lazy"
                height="720"
              ></iframe>
            </div>
          </section>

          <section data-demo-id="wc-pricing-card" hidden>
            <header>
              <h2>&lt;wc-pricing-card&gt;</h2>
              <p>Marketing-friendly pricing surfaces with feature slots, recommendation badges, and themable parts.</p>
            </header>
            <div class="demo-frame-wrapper">
              <iframe
                class="demo-frame"
                title="&lt;wc-pricing-card&gt; demo"
                src="./demos/wc-pricing-card.html"
                loading="lazy"
                height="700"
              ></iframe>
            </div>
          </section>
        </div>
      </div>
    </main>

    <script type="module">
      import './src/scroll-area.js';

      const nav = document.querySelector('.demo-nav');
      const buttons = Array.from(nav.querySelectorAll('button[data-demo-target]'));
      const demos = Array.from(document.querySelectorAll('section[data-demo-id]'));

      const setActiveDemo = (demoId) => {
        if (!demoId) return;

        const hasDemo = demos.some((section) => section.dataset.demoId === demoId);
        if (!hasDemo) return;

        for (const section of demos) {
          const isMatch = section.dataset.demoId === demoId;
          section.hidden = !isMatch;
        }

        for (const button of buttons) {
          const isActive = button.dataset.demoTarget === demoId;
          button.classList.toggle('is-active', isActive);
          button.setAttribute('aria-current', isActive ? 'page' : 'false');
        }

      };

      const activateFromHash = () => {
        const hash = window.location.hash.replace('#', '');
        if (!hash) {
          return buttons[0]?.dataset.demoTarget;
        }

        const button = buttons.find((item) => item.dataset.demoTarget === hash);
        return button ? button.dataset.demoTarget : buttons[0]?.dataset.demoTarget;
      };

      nav.addEventListener('click', (event) => {
        const button = event.target.closest('button[data-demo-target]');
        if (!button) return;

        const demoId = button.dataset.demoTarget;
        if (!demoId) return;

        event.preventDefault();
        setActiveDemo(demoId);
        if (history.replaceState) {
          history.replaceState(null, '', `#${demoId}`);
        } else {
          window.location.hash = demoId;
        }
        button.focus({ preventScroll: true });
      });

      window.addEventListener('hashchange', () => {
        const demoId = activateFromHash();
        setActiveDemo(demoId);
      });

      setActiveDemo(activateFromHash());
    </script>
  </body>
</html><|MERGE_RESOLUTION|>--- conflicted
+++ resolved
@@ -196,11 +196,8 @@
                   <li><button type="button" aria-current="false" data-demo-target="wc-spinner">&lt;wc-spinner&gt;</button></li>
                   <li><button type="button" aria-current="false" data-demo-target="wc-skeleton">&lt;wc-skeleton&gt;</button></li>
                   <li><button type="button" aria-current="false" data-demo-target="wc-badge">&lt;wc-badge&gt;</button></li>
-<<<<<<< HEAD
                   <li><button type="button" aria-current="false" data-demo-target="wc-card">&lt;wc-card&gt;</button></li>
-=======
                   <li><button type="button" aria-current="false" data-demo-target="wc-alert">&lt;wc-alert&gt;</button></li>
->>>>>>> ca069c3f
                   <li><button type="button" aria-current="false" data-demo-target="wc-carousel">&lt;wc-carousel&gt;</button></li>
                   <li><button type="button" aria-current="false" data-demo-target="wc-kbd">&lt;wc-kbd&gt;</button></li>
                   <li><button type="button" aria-current="false" data-demo-target="wc-progress">&lt;wc-progress&gt;</button></li>
@@ -605,32 +602,34 @@
             </div>
           </section>
 
-<<<<<<< HEAD
           <section data-demo-id="wc-card" hidden>
             <header>
               <h2>&lt;wc-card&gt;</h2>
               <p>Composable surfaces with slots for titles, descriptions, actions, and stacked footers.</p>
-=======
+            </header>
+            <div class="demo-frame-wrapper">
+              <iframe
+                class="demo-frame"
+                title="&lt;wc-card&gt; demo"
+                src="./demos/wc-card.html"
+                loading="lazy"
+                height="680"
+              ></iframe>
+            </div>
+          </section>
+              
           <section data-demo-id="wc-alert" hidden>
             <header>
               <h2>&lt;wc-alert&gt;</h2>
               <p>Accessible callouts with icon, title, and rich descriptions to draw attention to updates.</p>
->>>>>>> ca069c3f
-            </header>
-            <div class="demo-frame-wrapper">
-              <iframe
-                class="demo-frame"
-<<<<<<< HEAD
-                title="&lt;wc-card&gt; demo"
-                src="./demos/wc-card.html"
-                loading="lazy"
-                height="680"
-=======
+            </header>
+            <div class="demo-frame-wrapper">
+              <iframe
+                class="demo-frame"
                 title="&lt;wc-alert&gt; demo"
                 src="./demos/wc-alert.html"
                 loading="lazy"
                 height="560"
->>>>>>> ca069c3f
               ></iframe>
             </div>
           </section>
