--- conflicted
+++ resolved
@@ -1014,7 +1014,6 @@
 
 #### Keyboard support
 
-<<<<<<< HEAD
 ### `<wc-tooltip>`
 
 An accessible tooltip surface that opens when its trigger receives hover or focus and closes on pointer exit,
@@ -1026,7 +1025,6 @@
   <button slot="trigger" type="button" aria-label="Add to library">＋</button>
   <span>Add to library</span>
 </wc-tooltip>
-=======
 ### `<wc-popover>`
 
 Display contextual surfaces that stay anchored to a trigger while respecting viewport constraints. The component
@@ -1043,12 +1041,10 @@
 </wc-popover>
 
 <script type="module" src="https://cdn.example.com/web-components/popover.js"></script>
->>>>>>> fc6772b4
 ```
 
 #### Attributes & properties
 
-<<<<<<< HEAD
 | Attribute | Type | Default | Description |
 | --- | --- | --- | --- |
 | `open` | boolean | `false` | Forces the tooltip open. Remove the attribute to return to interactive behavior. |
@@ -1073,7 +1069,6 @@
 - Parts: `::part(trigger)`, `::part(content)`, `::part(arrow)`.
 - Data attributes: `[data-state="open" | "closed"]`, `[data-side]`, `[data-align]`, `[data-hide-arrow]` for
   state-aware theming.
-=======
 | Name | Type | Default | Description |
 | --- | --- | --- | --- |
 | `open` | boolean | `false` | Controls visibility. When omitted, the component manages its own open state. |
@@ -1118,7 +1113,6 @@
 - Parts: `::part(trigger)`, `::part(content)`, `::part(arrow)` for scoped theming.
 - Data attributes: `[data-state="open" | "closed"]`, `[data-side]`, `[data-align]`, and `[data-modal]` enable
   direction-aware transitions.
->>>>>>> fc6772b4
 
 ### `<wc-dropdown-menu>` and friends
 
