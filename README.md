--- conflicted
+++ resolved
@@ -130,7 +130,38 @@
 - Parts: `::part(item)`, `::part(trigger)`, `::part(trigger-label)`, `::part(indicator)`,
   `::part(panel)`, `::part(panel-inner)` allow precise targeting.
 
-<<<<<<< HEAD
+### `<wc-aspect-ratio>`
+
+A lightweight container that locks its slotted content to a specific ratio. Useful for media, embeds,
+and previews where consistent sizing is required regardless of the viewport width.
+
+```html
+<wc-aspect-ratio ratio="16/9" style="max-width: 320px;">
+  <img
+    src="https://images.unsplash.com/photo-1535025183041-0991a977e25b?w=640&dpr=2&q=80"
+    alt="Landscape photograph by Tobias Tullius"
+    style="border-radius: inherit;"
+  />
+</wc-aspect-ratio>
+```
+
+#### Key attributes
+
+| Attribute | Type | Default | Description |
+| --- | --- | --- | --- |
+| `ratio` | number \| string | `1` | Desired width/height ratio (supports decimals, `16/9`, or `4:3` strings). |
+
+The component also exposes a `ratio` property for imperative updates.
+
+#### Styling hooks
+
+Tune the container with CSS custom properties or target internal parts:
+
+- Custom properties: `--aspect-ratio-background`, `--aspect-ratio-border`, `--aspect-ratio-border-radius`,
+  `--aspect-ratio-shadow`, `--aspect-ratio-overflow`, `--aspect-ratio-content-align`,
+  `--aspect-ratio-content-justify`, `--aspect-ratio-object-fit`.
+- Parts: `::part(frame)`, `::part(content)` allow scoped overrides.
+
 ### `<wc-alert-dialog>`
 
 An accessible, focus-trapped confirmation dialog that mirrors the Radix UI alert dialog experience while
@@ -183,39 +214,6 @@
   `--alert-dialog-padding`, `--alert-dialog-radius`, `--alert-dialog-action-background`, and more.
 - Parts: `::part(overlay)`, `::part(content)`, `::part(title)`, `::part(description)`, `::part(body)`,
   `::part(footer)`, `::part(cancel-button)`, `::part(action-button)`.
-=======
-### `<wc-aspect-ratio>`
-
-A lightweight container that locks its slotted content to a specific ratio. Useful for media, embeds,
-and previews where consistent sizing is required regardless of the viewport width.
-
-```html
-<wc-aspect-ratio ratio="16/9" style="max-width: 320px;">
-  <img
-    src="https://images.unsplash.com/photo-1535025183041-0991a977e25b?w=640&dpr=2&q=80"
-    alt="Landscape photograph by Tobias Tullius"
-    style="border-radius: inherit;"
-  />
-</wc-aspect-ratio>
-```
-
-#### Key attributes
-
-| Attribute | Type | Default | Description |
-| --- | --- | --- | --- |
-| `ratio` | number \| string | `1` | Desired width/height ratio (supports decimals, `16/9`, or `4:3` strings). |
-
-The component also exposes a `ratio` property for imperative updates.
-
-#### Styling hooks
-
-Tune the container with CSS custom properties or target internal parts:
-
-- Custom properties: `--aspect-ratio-background`, `--aspect-ratio-border`, `--aspect-ratio-border-radius`,
-  `--aspect-ratio-shadow`, `--aspect-ratio-overflow`, `--aspect-ratio-content-align`,
-  `--aspect-ratio-content-justify`, `--aspect-ratio-object-fit`.
-- Parts: `::part(frame)`, `::part(content)` allow scoped overrides.
->>>>>>> ee8741df
 
 ### Examples
 
@@ -223,11 +221,8 @@
 
 - OTP field variations (numeric, masked, vertical layouts) with event logging.
 - Accordion setups demonstrating `single`/`multiple` behavior, custom theming, and horizontal orientation.
-<<<<<<< HEAD
 - Alert dialogs with destructive confirmations, async flows, and custom styling via CSS properties.
-=======
 - Aspect ratio containers framing responsive images and responsive embeds.
->>>>>>> ee8741df
 
 ## Contributing
 
