--- conflicted
+++ resolved
@@ -104,11 +104,7 @@
 | `<wc-switch>` | Toggle switch with form integration and ARIA roles. | — |
 | `<wc-otp-field>` | Multi-input one-time passcode entry with auto-focus handling. | — |
 | `<wc-password-toggle-field>` | Password input that exposes a reveal button. | — |
-<<<<<<< HEAD
 | `<wc-input-group>` suite | Compose inputs, text, and buttons with shared focus and styling. | [Docs](#wc-input-group) |
-=======
-| `<wc-textarea>` | Multiline textarea with Radix-inspired styling and form association. | — |
->>>>>>> 5aec48f8
 
 ### Navigation
 
