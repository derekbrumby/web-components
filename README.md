--- conflicted
+++ resolved
@@ -25,9 +25,7 @@
 <script type="module" src="https://cdn.example.com/web-components/radio-group.js"></script>
 <script type="module" src="https://cdn.example.com/web-components/select.js"></script>
 <script type="module" src="https://cdn.example.com/web-components/password-toggle-field.js"></script>
-<<<<<<< HEAD
 <script type="module" src="https://cdn.example.com/web-components/switch.js"></script>
-=======
 <script type="module" src="https://cdn.example.com/web-components/tabs.js"></script>
 <script type="module" src="https://cdn.example.com/web-components/toggle.js"></script>
 <script type="module" src="https://cdn.example.com/web-components/spinner.js"></script>
@@ -36,7 +34,6 @@
 <script type="module" src="https://cdn.example.com/web-components/separator.js"></script>
 <script type="module" src="https://cdn.example.com/web-components/toolbar.js"></script>
 <script type="module" src="https://cdn.example.com/web-components/progress.js"></script>
->>>>>>> b91bb347
 ```
 
 Alternatively, clone this repository and open [`index.html`](./index.html) to explore interactive
@@ -280,7 +277,6 @@
 - Parts: `::part(root)`, `::part(control)`, `::part(indicator)`, `::part(label)`.
 - Data attributes: `[data-state="checked" | "unchecked" | "indeterminate"]`, `[data-disabled="true"]`.
 
-<<<<<<< HEAD
 ### `<wc-switch>`
 
 An accessible binary toggle that mimics the Radix UI Switch while staying dependency-free. It exposes keyboard
@@ -288,7 +284,6 @@
 
 ```html
 <wc-switch name="airplane" value="enabled" checked>Airplane mode</wc-switch>
-=======
 ### `<wc-toggle-group>`
 
 An accessible collection of on/off buttons. Configure it for single selection (like radio behaviour) or multiple
@@ -401,14 +396,12 @@
     progress.value = Math.min(progress.value + 8, progress.max);
   });
 </script>
->>>>>>> b91bb347
 ```
 
 #### Attributes & properties
 
 | Attribute | Type | Default | Description |
 | --- | --- | --- | --- |
-<<<<<<< HEAD
 | `checked` | boolean | `false` | Sets the switch to the “on” position. Reflects to the `checked` property. |
 | `disabled` | boolean | `false` | Removes the control from the tab order and blocks pointer/keyboard interaction. |
 | `required` | boolean | `false` | Marks the control as required for native form validation. |
@@ -430,7 +423,6 @@
   `--switch-label-color`.
 - Parts: `::part(root)`, `::part(control)`, `::part(thumb)`, `::part(label)`.
 - Data attributes: `[data-state="checked" | "unchecked"]`, `[data-disabled="true"]`.
-=======
 | `value` | string | First enabled item's value | Currently selected option. Reflects to the `value` property. |
 | `default-value` | string | `""` | Initial value applied when no `value` attribute or property is set. |
 | `name` | string | `""` | Associates the group with form submissions; uses the selected value. |
@@ -516,7 +508,6 @@
 - Parts: `::part(track)`, `::part(indicator)`, `::part(label)`.
 - Data attributes: `[data-state="loading" | "complete" | "indeterminate"]`, `[data-value]`, `[data-max]` for
   state-driven styling.
->>>>>>> b91bb347
 
 ### `<wc-password-toggle-field>`
 
