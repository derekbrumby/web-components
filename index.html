<!doctype html>
<html lang="en">
  <head>
    <meta charset="utf-8" />
    <meta name="viewport" content="width=device-width, initial-scale=1" />
    <title>Web Components Demo</title>
    <link rel="stylesheet" href="./demos/demo-base.css" />
    <style>
      :root {
        color-scheme: light dark;
      }

      main {
        display: grid;
        gap: 2.5rem;
      }

      main > header {
        display: grid;
        gap: 0.75rem;
        text-align: center;
      }

      .demo-layout {
        display: grid;
        gap: 2.5rem;
        grid-template-columns: minmax(15rem, 22rem) minmax(0, 1fr);
        align-items: start;
      }

      .demo-nav {
        position: sticky;
        top: 2rem;
        align-self: start;
        padding: 1.25rem;
        border-radius: 1rem;
        background: rgba(255, 255, 255, 0.65);
        box-shadow: 0 32px 64px -36px rgba(15, 23, 42, 0.35);
        backdrop-filter: blur(16px);
      }

      .demo-nav ol {
        list-style: none;
        display: grid;
        gap: 0.5rem;
        margin: 0;
        padding: 0;
      }

      .demo-nav button {
        width: 100%;
        padding: 0.65rem 0.85rem;
        border-radius: 0.75rem;
        border: none;
        background: transparent;
        color: inherit;
        font: inherit;
        text-align: left;
        cursor: pointer;
        transition: background-color 160ms ease, color 160ms ease;
      }

      .demo-nav button:hover {
        background: rgba(99, 102, 241, 0.12);
      }

      .demo-nav button:focus-visible {
        outline: 3px solid rgba(99, 102, 241, 0.45);
        outline-offset: 3px;
      }

      .demo-nav button.is-active {
        background: rgba(79, 70, 229, 0.18);
        color: rgb(67, 56, 202);
        font-weight: 600;
      }

      .demo-display {
        min-height: 20rem;
      }

      .demo-noscript {
        margin: 0;
        padding: 0.75rem 1rem;
        border-radius: 0.75rem;
        background: rgba(99, 102, 241, 0.15);
        color: rgb(67, 56, 202);
        font-weight: 600;
        text-align: center;
      }

      section[data-demo-id] {
        display: grid;
        gap: 1.25rem;
      }

      section[data-demo-id][hidden] {
        display: none;
      }

      .demo-frame-wrapper {
        display: flex;
        justify-content: center;
      }

      .demo-frame {
        width: 100%;
        border: none;
        border-radius: 1rem;
        background: rgba(255, 255, 255, 0.6);
        box-shadow: 0 32px 64px -36px rgba(15, 23, 42, 0.35);
      }

      .demo-frame:focus-visible {
        outline: 3px solid rgba(99, 102, 241, 0.45);
        outline-offset: 6px;
      }

      @media (max-width: 960px) {
        .demo-layout {
          grid-template-columns: 1fr;
        }

        .demo-nav {
          position: static;
          padding: 0.75rem;
        }

        .demo-nav ol {
          display: grid;
          grid-template-columns: repeat(auto-fill, minmax(13rem, 1fr));
        }
      }

      @media (max-width: 720px) {
        .demo-nav ol {
          grid-template-columns: repeat(auto-fill, minmax(11rem, 1fr));
        }
      }
    </style>
  </head>
  <body>
    <main>
      <header>
        <h1>Web Component Playground</h1>
        <p>Drop-in friendly, dependency-free elements ready for CDN delivery.</p>
      </header>

      <div class="demo-layout">
        <nav class="demo-nav" aria-label="Component demos">
          <ol>
            <li><button type="button" class="is-active" aria-current="page" data-demo-target="wc-markdown-viewer">&lt;wc-markdown-viewer&gt;</button></li>
            <li><button type="button" aria-current="false" data-demo-target="wc-navigation-menu">&lt;wc-navigation-menu&gt;</button></li>
            <li><button type="button" aria-current="false" data-demo-target="wc-menubar">&lt;wc-menubar&gt;</button></li>
            <li><button type="button" aria-current="false" data-demo-target="wc-label">&lt;wc-label&gt;</button></li>
            <li><button type="button" aria-current="false" data-demo-target="wc-separator">&lt;wc-separator&gt;</button></li>
            <li><button type="button" aria-current="false" data-demo-target="wc-form">&lt;wc-form&gt;</button></li>
            <li><button type="button" aria-current="false" data-demo-target="wc-checkbox">&lt;wc-checkbox&gt;</button></li>
<<<<<<< HEAD
            <li><button type="button" aria-current="false" data-demo-target="wc-toggle-group">&lt;wc-toggle-group&gt;</button></li>
=======
            <li><button type="button" aria-current="false" data-demo-target="wc-radio-group">&lt;wc-radio-group&gt;</button></li>
>>>>>>> 9d149679
            <li><button type="button" aria-current="false" data-demo-target="wc-avatar">&lt;wc-avatar&gt;</button></li>
            <li><button type="button" aria-current="false" data-demo-target="wc-spinner">&lt;wc-spinner&gt;</button></li>
            <li><button type="button" aria-current="false" data-demo-target="wc-hover-card">&lt;wc-hover-card&gt;</button></li>
            <li><button type="button" aria-current="false" data-demo-target="wc-tooltip">&lt;wc-tooltip&gt;</button></li>
            <li><button type="button" aria-current="false" data-demo-target="wc-popover">&lt;wc-popover&gt;</button></li>
            <li><button type="button" aria-current="false" data-demo-target="wc-collapsible">&lt;wc-collapsible&gt;</button></li>
            <li><button type="button" aria-current="false" data-demo-target="wc-aspect-ratio">&lt;wc-aspect-ratio&gt;</button></li>
            <li><button type="button" aria-current="false" data-demo-target="wc-scroll-area">&lt;wc-scroll-area&gt;</button></li>
            <li><button type="button" aria-current="false" data-demo-target="wc-password-toggle-field">&lt;wc-password-toggle-field&gt;</button></li>
            <li><button type="button" aria-current="false" data-demo-target="wc-toolbar">&lt;wc-toolbar&gt;</button></li>
            <li><button type="button" aria-current="false" data-demo-target="wc-progress">&lt;wc-progress&gt;</button></li>
            <li><button type="button" aria-current="false" data-demo-target="wc-otp-field">&lt;wc-otp-field&gt;</button></li>
            <li><button type="button" aria-current="false" data-demo-target="wc-dropdown-menu">&lt;wc-dropdown-menu&gt;</button></li>
            <li><button type="button" aria-current="false" data-demo-target="wc-select">&lt;wc-select&gt;</button></li>
            <li><button type="button" aria-current="false" data-demo-target="wc-dialog">&lt;wc-dialog&gt;</button></li>
            <li><button type="button" aria-current="false" data-demo-target="wc-alert-dialog">&lt;wc-alert-dialog&gt;</button></li>
            <li><button type="button" aria-current="false" data-demo-target="wc-context-menu">&lt;wc-context-menu&gt;</button></li>
            <li><button type="button" aria-current="false" data-demo-target="wc-toast">&lt;wc-toast&gt;</button></li>
            <li><button type="button" aria-current="false" data-demo-target="wc-accordion">&lt;wc-accordion&gt;</button></li>
          </ol>
        </nav>

        <div class="demo-display">
          <noscript>
            <p class="demo-noscript">Enable JavaScript to switch between component previews.</p>
          </noscript>
          <section data-demo-id="wc-markdown-viewer">
            <header>
              <h2>&lt;wc-markdown-viewer&gt;</h2>
              <p>Sanitised markdown rendering with inline and remote document support.</p>
            </header>
            <div class="demo-frame-wrapper">
              <iframe
                class="demo-frame"
                title="&lt;wc-markdown-viewer&gt; demo"
                src="./demos/wc-markdown-viewer.html"
                loading="lazy"
                height="620"
              ></iframe>
            </div>
          </section>

          <section data-demo-id="wc-navigation-menu" hidden>
            <header>
              <h2>&lt;wc-navigation-menu&gt;</h2>
              <p>Animated navigation with viewport-driven content panels, keyboard focus management, and active indicators.</p>
            </header>
            <div class="demo-frame-wrapper">
              <iframe
                class="demo-frame"
                title="&lt;wc-navigation-menu&gt; demo"
                src="./demos/wc-navigation-menu.html"
                loading="lazy"
                height="520"
              ></iframe>
            </div>
          </section>

          <section data-demo-id="wc-menubar" hidden>
            <header>
              <h2>&lt;wc-menubar&gt;</h2>
              <p>Desktop-style menus with nested submenus, checkable items, and roving keyboard focus.</p>
            </header>
            <div class="demo-frame-wrapper">
              <iframe
                class="demo-frame"
                title="&lt;wc-menubar&gt; demo"
                src="./demos/wc-menubar.html"
                loading="lazy"
                height="520"
              ></iframe>
            </div>
          </section>

          <section data-demo-id="wc-label" hidden>
            <header>
              <h2>&lt;wc-label&gt;</h2>
              <p>Render accessible labels that stay linked to their controls—inline or slotted.</p>
            </header>
            <div class="demo-frame-wrapper">
              <iframe
                class="demo-frame"
                title="&lt;wc-label&gt; demo"
                src="./demos/wc-label.html"
                loading="lazy"
                height="360"
              ></iframe>
            </div>
          </section>

          <section data-demo-id="wc-separator" hidden>
            <header>
              <h2>&lt;wc-separator&gt;</h2>
              <p>Visually divide content with orientation-aware separators and decorative presentation.</p>
            </header>
            <div class="demo-frame-wrapper">
              <iframe
                class="demo-frame"
                title="&lt;wc-separator&gt; demo"
                src="./demos/wc-separator.html"
                loading="lazy"
                height="580"
              ></iframe>
            </div>
          </section>

          <section data-demo-id="wc-form" hidden>
            <header>
              <h2>&lt;wc-form&gt;</h2>
              <p>Collect validated contact requests with inline messaging and fully managed focus states.</p>
            </header>
            <div class="demo-frame-wrapper">
              <iframe
                class="demo-frame"
                title="&lt;wc-form&gt; demo"
                src="./demos/wc-form.html"
                loading="lazy"
                height="620"
              ></iframe>
            </div>
          </section>

          <section data-demo-id="wc-checkbox" hidden>
            <header>
              <h2>&lt;wc-checkbox&gt;</h2>
              <p>Tri-state checkbox control with built-in form association, focus management, and themable parts.</p>
            </header>
            <div class="demo-frame-wrapper">
              <iframe
                class="demo-frame"
                title="&lt;wc-checkbox&gt; demo"
                src="./demos/wc-checkbox.html"
                loading="lazy"
                height="600"
              ></iframe>
            </div>
          </section>

<<<<<<< HEAD
          <section data-demo-id="wc-toggle-group" hidden>
            <header>
              <h2>&lt;wc-toggle-group&gt;</h2>
              <p>Compose accessible toggle buttons with single or multiple selection, roving focus, and orientation support.</p>
=======
          <section data-demo-id="wc-radio-group" hidden>
            <header>
              <h2>&lt;wc-radio-group&gt;</h2>
              <p>Keyboard-friendly radio buttons with looping focus, form submission support, and customisable parts.</p>
>>>>>>> 9d149679
            </header>
            <div class="demo-frame-wrapper">
              <iframe
                class="demo-frame"
<<<<<<< HEAD
                title="&lt;wc-toggle-group&gt; demo"
                src="./demos/wc-toggle-group.html"
                loading="lazy"
                height="640"
=======
                title="&lt;wc-radio-group&gt; demo"
                src="./demos/wc-radio-group.html"
                loading="lazy"
                height="520"
>>>>>>> 9d149679
              ></iframe>
            </div>
          </section>

          <section data-demo-id="wc-avatar" hidden>
            <header>
              <h2>&lt;wc-avatar&gt;</h2>
              <p>Display users with graceful image loading, delayed fallbacks, and fully themable initials.</p>
            </header>
            <div class="demo-frame-wrapper">
              <iframe
                class="demo-frame"
                title="&lt;wc-avatar&gt; demo"
                src="./demos/wc-avatar.html"
                loading="lazy"
                height="540"
              ></iframe>
            </div>
          </section>

          <section data-demo-id="wc-spinner" hidden>
            <header>
              <h2>&lt;wc-spinner&gt;</h2>
              <p>Accessible loading indicator with CSS hooks for size, color, and animation pacing.</p>
            </header>
            <div class="demo-frame-wrapper">
              <iframe
                class="demo-frame"
                title="&lt;wc-spinner&gt; demo"
                src="./demos/wc-spinner.html"
                loading="lazy"
                height="620"
              ></iframe>
            </div>
          </section>

          <section data-demo-id="wc-hover-card" hidden>
            <header>
              <h2>&lt;wc-hover-card&gt;</h2>
              <p>Preview link destinations and people cards with configurable delays, placement, and arrows.</p>
            </header>
            <div class="demo-frame-wrapper">
              <iframe
                class="demo-frame"
                title="&lt;wc-hover-card&gt; demo"
                src="./demos/wc-hover-card.html"
                loading="lazy"
                height="620"
              ></iframe>
            </div>
          </section>

          <section data-demo-id="wc-tooltip" hidden>
            <header>
              <h2>&lt;wc-tooltip&gt;</h2>
              <p>Display concise helper text on hover or focus with precise placement and custom delays.</p>
            </header>
            <div class="demo-frame-wrapper">
              <iframe
                class="demo-frame"
                title="&lt;wc-tooltip&gt; demo"
                src="./demos/wc-tooltip.html"
                loading="lazy"
                height="460"
              ></iframe>
            </div>
          </section>

          <section data-demo-id="wc-popover" hidden>
            <header>
              <h2>&lt;wc-popover&gt;</h2>
              <p>Summon anchored surfaces with arrows, modal focus management, and collision-aware placement.</p>
            </header>

            <div class="demo-frame-wrapper">
              <iframe
                class="demo-frame"
                title="&lt;wc-popover&gt; demo"
                src="./demos/wc-popover.html"
                loading="lazy"
                height="620"
              ></iframe>
            </div>
          </section>

          <section data-demo-id="wc-collapsible" hidden>
            <header>
              <h2>&lt;wc-collapsible&gt;</h2>
              <p>Build expandable summaries with optional preview content and animated icons.</p>
            </header>
            <div class="demo-frame-wrapper">
              <iframe
                class="demo-frame"
                title="&lt;wc-collapsible&gt; demo"
                src="./demos/wc-collapsible.html"
                loading="lazy"
                height="520"
              ></iframe>
            </div>
          </section>

          <section data-demo-id="wc-aspect-ratio" hidden>
            <header>
              <h2>&lt;wc-aspect-ratio&gt;</h2>
              <p>Maintain fixed ratios for media and containers with zero layout shift.</p>
            </header>
            <div class="demo-frame-wrapper">
              <iframe
                class="demo-frame"
                title="&lt;wc-aspect-ratio&gt; demo"
                src="./demos/wc-aspect-ratio.html"
                loading="lazy"
                height="520"
              ></iframe>
            </div>
          </section>

          <section data-demo-id="wc-scroll-area" hidden>
            <header>
              <h2>&lt;wc-scroll-area&gt;</h2>
              <p>Overlay scrollbars that preserve native scrolling, theming hooks, and RTL awareness.</p>
            </header>
            <div class="demo-frame-wrapper">
              <iframe
                class="demo-frame"
                title="&lt;wc-scroll-area&gt; demo"
                src="./demos/wc-scroll-area.html"
                loading="lazy"
                height="460"
              ></iframe>
            </div>
          </section>

          <section data-demo-id="wc-password-toggle-field" hidden>
            <header>
              <h2>&lt;wc-password-toggle-field&gt;</h2>
              <p>
                A password field with a reveal toggle that manages focus, accessibility labels, and form
                submissions while re-masking values automatically.
              </p>
            </header>
            <div class="demo-frame-wrapper">
              <iframe
                class="demo-frame"
                title="&lt;wc-password-toggle-field&gt; demo"
                src="./demos/wc-password-toggle-field.html"
                loading="lazy"
                height="520"
              ></iframe>
            </div>
          </section>

          <section data-demo-id="wc-toolbar" hidden>
            <header>
              <h2>&lt;wc-toolbar&gt;</h2>
              <p>
                A formatting toolbar with multi-select and radio-style toggle groups, metadata links, and a share
                action built on accessible roving focus patterns.
              </p>
            </header>
            <div class="demo-frame-wrapper">
              <iframe
                class="demo-frame"
                title="&lt;wc-toolbar&gt; demo"
                src="./demos/wc-toolbar.html"
                loading="lazy"
                height="520"
              ></iframe>
            </div>
          </section>

          <section data-demo-id="wc-progress" hidden>
            <header>
              <h2>&lt;wc-progress&gt;</h2>
              <p>
              A progress bar
              </p>
            </header>
            <div class="demo-frame-wrapper">
              <iframe
                class="demo-frame"
                title="&lt;wc-progress&gt; demo"
                src="./demos/wc-progress.html"
                loading="lazy"
                height="540"
              ></iframe>
            </div>
          </section>

          <section data-demo-id="wc-otp-field" hidden>
            <header>
              <h2>&lt;wc-otp-field&gt;</h2>
              <p>
                A form-associated one-time-password input that manages focus, validation, and submissions. Customize
                appearance using CSS properties or <code>::part</code> selectors.
              </p>
            </header>
            <div class="demo-frame-wrapper">
              <iframe
                class="demo-frame"
                title="&lt;wc-otp-field&gt; demo"
                src="./demos/wc-otp-field.html"
                loading="lazy"
                height="560"
              ></iframe>
            </div>
          </section>

          <section data-demo-id="wc-dropdown-menu" hidden>
            <header>
              <h2>&lt;wc-dropdown-menu&gt;</h2>
              <p>
                Radix-inspired dropdown menus with nested fly-outs, checkboxes, radio groups, and full keyboard support.
                Style everything with CSS custom properties and <code>::part</code> selectors.
              </p>
            </header>
            <div class="demo-frame-wrapper">
              <iframe
                class="demo-frame"
                title="&lt;wc-dropdown-menu&gt; demo"
                src="./demos/wc-dropdown-menu.html"
                loading="lazy"
                height="600"
              ></iframe>
            </div>
          </section>

          <section data-demo-id="wc-select" hidden>
            <header>
              <h2>&lt;wc-select&gt;</h2>
              <p>
                Trigger-driven select component with grouped options, separators, typeahead search, and managed focus
                states. Style the trigger and dropdown via CSS variables or <code>::part</code> hooks.
              </p>
            </header>
            <div class="demo-frame-wrapper">
              <iframe
                class="demo-frame"
                title="&lt;wc-select&gt; demo"
                src="./demos/wc-select.html"
                loading="lazy"
                height="620"
              ></iframe>
            </div>
          </section>

          <section data-demo-id="wc-dialog" hidden>
            <header>
              <h2>&lt;wc-dialog&gt;</h2>
              <p>
                General-purpose dialogs that can run modally or as lightweight, non-modal panels. Manage focus, labelling,
                and styling entirely with slots and CSS properties.
              </p>
            </header>
            <div class="demo-frame-wrapper">
              <iframe
                class="demo-frame"
                title="&lt;wc-dialog&gt; demo"
                src="./demos/wc-dialog.html"
                loading="lazy"
                height="640"
              ></iframe>
            </div>
          </section>

          <section data-demo-id="wc-alert-dialog" hidden>
            <header>
              <h2>&lt;wc-alert-dialog&gt;</h2>
              <p>
                Modal confirmation dialogs with focus trapping, accessible labelling, and customizable styling hooks. Use
                slots for triggers, titles, descriptions, and action buttons.
              </p>
            </header>
            <div class="demo-frame-wrapper">
              <iframe
                class="demo-frame"
                title="&lt;wc-alert-dialog&gt; demo"
                src="./demos/wc-alert-dialog.html"
                loading="lazy"
                height="560"
              ></iframe>
            </div>
          </section>

          <section data-demo-id="wc-context-menu" hidden>
            <header>
              <h2>&lt;wc-context-menu&gt;</h2>
              <p>
                Display pointer-anchored menus with submenus, checkboxes, radios, and keyboard support. Works with
                right-clicks, the context-menu key, and long-press on touch devices.
              </p>
            </header>
            <div class="demo-frame-wrapper">
              <iframe
                class="demo-frame"
                title="&lt;wc-context-menu&gt; demo"
                src="./demos/wc-context-menu.html"
                loading="lazy"
                height="540"
              ></iframe>
            </div>
          </section>

          <section data-demo-id="wc-toast" hidden>
            <header>
              <h2>&lt;wc-toast&gt;</h2>
              <p>
                Trigger calendar reminders that auto-dismiss, pause on hover or focus, respond to hotkeys, and close via
                swipe gestures.
              </p>
            </header>
            <div class="demo-frame-wrapper">
              <iframe
                class="demo-frame"
                title="&lt;wc-toast&gt; demo"
                src="./demos/wc-toast.html"
                loading="lazy"
                height="420"
              ></iframe>
            </div>
          </section>

          <section data-demo-id="wc-accordion" hidden>
            <header>
              <h2>&lt;wc-accordion&gt;</h2>
              <p>
                Accessible accordion primitives with keyboard support, horizontal or vertical layouts, and multi-open
                configurations.
              </p>
            </header>
            <div class="demo-frame-wrapper">
              <iframe
                class="demo-frame"
                title="&lt;wc-accordion&gt; demo"
                src="./demos/wc-accordion.html"
                loading="lazy"
                height="620"
              ></iframe>
            </div>
          </section>
        </div>
      </div>
    </main>

    <script type="module">
      const nav = document.querySelector('.demo-nav');
      const buttons = Array.from(nav.querySelectorAll('button[data-demo-target]'));
      const demos = Array.from(document.querySelectorAll('section[data-demo-id]'));

      const setActiveDemo = (demoId) => {
        if (!demoId) return;

        const hasDemo = demos.some((section) => section.dataset.demoId === demoId);
        if (!hasDemo) return;

        for (const section of demos) {
          const isMatch = section.dataset.demoId === demoId;
          section.hidden = !isMatch;
        }

        for (const button of buttons) {
          const isActive = button.dataset.demoTarget === demoId;
          button.classList.toggle('is-active', isActive);
          button.setAttribute('aria-current', isActive ? 'page' : 'false');
        }

      };

      const activateFromHash = () => {
        const hash = window.location.hash.replace('#', '');
        if (!hash) {
          return buttons[0]?.dataset.demoTarget;
        }

        const button = buttons.find((item) => item.dataset.demoTarget === hash);
        return button ? button.dataset.demoTarget : buttons[0]?.dataset.demoTarget;
      };

      nav.addEventListener('click', (event) => {
        const button = event.target.closest('button[data-demo-target]');
        if (!button) return;

        const demoId = button.dataset.demoTarget;
        if (!demoId) return;

        event.preventDefault();
        setActiveDemo(demoId);
        if (history.replaceState) {
          history.replaceState(null, '', `#${demoId}`);
        } else {
          window.location.hash = demoId;
        }
        button.focus({ preventScroll: true });
      });

      window.addEventListener('hashchange', () => {
        const demoId = activateFromHash();
        setActiveDemo(demoId);
      });

      setActiveDemo(activateFromHash());
    </script>
  </body>
</html><|MERGE_RESOLUTION|>--- conflicted
+++ resolved
@@ -156,11 +156,8 @@
             <li><button type="button" aria-current="false" data-demo-target="wc-separator">&lt;wc-separator&gt;</button></li>
             <li><button type="button" aria-current="false" data-demo-target="wc-form">&lt;wc-form&gt;</button></li>
             <li><button type="button" aria-current="false" data-demo-target="wc-checkbox">&lt;wc-checkbox&gt;</button></li>
-<<<<<<< HEAD
             <li><button type="button" aria-current="false" data-demo-target="wc-toggle-group">&lt;wc-toggle-group&gt;</button></li>
-=======
             <li><button type="button" aria-current="false" data-demo-target="wc-radio-group">&lt;wc-radio-group&gt;</button></li>
->>>>>>> 9d149679
             <li><button type="button" aria-current="false" data-demo-target="wc-avatar">&lt;wc-avatar&gt;</button></li>
             <li><button type="button" aria-current="false" data-demo-target="wc-spinner">&lt;wc-spinner&gt;</button></li>
             <li><button type="button" aria-current="false" data-demo-target="wc-hover-card">&lt;wc-hover-card&gt;</button></li>
@@ -299,32 +296,34 @@
             </div>
           </section>
 
-<<<<<<< HEAD
           <section data-demo-id="wc-toggle-group" hidden>
             <header>
               <h2>&lt;wc-toggle-group&gt;</h2>
               <p>Compose accessible toggle buttons with single or multiple selection, roving focus, and orientation support.</p>
-=======
+            </header>
+            <div class="demo-frame-wrapper">
+              <iframe
+                class="demo-frame"
+                title="&lt;wc-toggle-group&gt; demo"
+                src="./demos/wc-toggle-group.html"
+                loading="lazy"
+                height="640"
+              ></iframe>
+            </div>
+          </section>
+              
           <section data-demo-id="wc-radio-group" hidden>
             <header>
               <h2>&lt;wc-radio-group&gt;</h2>
               <p>Keyboard-friendly radio buttons with looping focus, form submission support, and customisable parts.</p>
->>>>>>> 9d149679
-            </header>
-            <div class="demo-frame-wrapper">
-              <iframe
-                class="demo-frame"
-<<<<<<< HEAD
-                title="&lt;wc-toggle-group&gt; demo"
-                src="./demos/wc-toggle-group.html"
-                loading="lazy"
-                height="640"
-=======
+            </header>
+            <div class="demo-frame-wrapper">
+              <iframe
+                class="demo-frame"
                 title="&lt;wc-radio-group&gt; demo"
                 src="./demos/wc-radio-group.html"
                 loading="lazy"
                 height="520"
->>>>>>> 9d149679
               ></iframe>
             </div>
           </section>
