# Web Components

A collection of zero-dependency web components designed for CDN delivery. Each component lives in
[`src/`](./src) as a standalone module that registers its custom element when loaded.

## Getting started

Include the scripts in any HTML page. The files expose ES modules so they can be referenced with
`type="module"` script tags or bundled with your favorite tooling.

```html
<script type="module" src="https://cdn.example.com/web-components/otp-field.js"></script>
<script type="module" src="https://cdn.example.com/web-components/accordion.js"></script>
<script type="module" src="https://cdn.example.com/web-components/alert-dialog.js"></script>
<script type="module" src="https://cdn.example.com/web-components/dialog.js"></script>
<script type="module" src="https://cdn.example.com/web-components/avatar.js"></script>
<script type="module" src="https://cdn.example.com/web-components/navigation-menu.js"></script>
<script type="module" src="https://cdn.example.com/web-components/label.js"></script>
<script type="module" src="https://cdn.example.com/web-components/hover-card.js"></script>
<script type="module" src="https://cdn.example.com/web-components/form.js"></script>
<script type="module" src="https://cdn.example.com/web-components/collapsible.js"></script>
<script type="module" src="https://cdn.example.com/web-components/checkbox.js"></script>
<<<<<<< HEAD
<script type="module" src="https://cdn.example.com/web-components/radio-group.js"></script>
=======
<script type="module" src="https://cdn.example.com/web-components/select.js"></script>
>>>>>>> 25cdb402
<script type="module" src="https://cdn.example.com/web-components/password-toggle-field.js"></script>
<script type="module" src="https://cdn.example.com/web-components/popover.js"></script>
<script type="module" src="https://cdn.example.com/web-components/separator.js"></script>
<script type="module" src="https://cdn.example.com/web-components/toolbar.js"></script>
<script type="module" src="https://cdn.example.com/web-components/progress.js"></script>
```

Alternatively, clone this repository and open [`index.html`](./index.html) to explore interactive
examples for each component.

## Components

### `<wc-label>`

An accessible label element that stays associated with controls whether you link them via the `for`
attribute or nest the control inside the component.

```html
<wc-label for="first-name">First name</wc-label>
<input id="first-name" type="text" value="Pedro Duarte" />

<wc-label>
  Email notifications
  <input slot="control" type="checkbox" checked />
</wc-label>
```

#### Key attributes & properties

| Name | Type | Default | Description |
| --- | --- | --- | --- |
| `for` | string | `""` | Associates the label with a control by id, identical to the native attribute. |
| `htmlFor` property | string | `""` | Property alias for `for`, useful when setting the target programmatically. |
| `control` property | `HTMLElement \| null` | `null` | Accesses the associated control element, prioritizing slotted content. |

#### Slots

- _(default)_ — Label text or inline content.
- `control` — Place a native control to wrap it with the label while keeping interactions intact.

#### Styling hooks

Tune presentation with CSS custom properties and parts:

- Custom properties: `--label-gap`, `--label-gap-with-control`, `--label-font-size`, `--label-font-weight`,
  `--label-line-height`, `--label-color`, `--label-background`, `--label-radius`, `--label-focus-outline`, and
  more.
- Parts: `::part(label)`, `::part(text)`, `::part(control)` for scoped theming without breaking internals.
### `<wc-separator>`

A flexible divider that mirrors the semantics of `<hr>` while offering vertical orientation support and
decorative presentation for purely visual usage. By default the component exposes `role="separator"`
so assistive technologies understand its purpose.

```html
<div class="stack">
  <h3>Integrations</h3>
  <p>Connect to your existing workflow with a few clicks.</p>
  <wc-separator></wc-separator>
  <div class="links">
    <a href="#">Docs</a>
    <wc-separator orientation="vertical" decorative></wc-separator>
    <a href="#">API status</a>
  </div>
</div>
```

#### Attributes & properties

| Name | Type | Default | Description |
| --- | --- | --- | --- |
| `orientation` | `"horizontal" \| "vertical"` | `"horizontal"` | Controls the axis the separator occupies. Vertical separators collapse their width and stretch to the available height. |
| `decorative` | boolean | `false` | Removes the structural `role` and hides the separator from assistive tech for purely visual separation. |
| `orientation` property | `"horizontal" \| "vertical"` | `"horizontal"` | Property alias for the orientation attribute. |
| `decorative` property | boolean | `false` | Reflects to the `decorative` attribute for imperative toggling. |

#### Styling hooks

- CSS custom properties: `--separator-thickness`, `--separator-color`, `--separator-length`,
  `--separator-radius`, `--separator-margin`.
- Parts: `::part(separator)` targets the internal rule element without breaking encapsulation.
- Data attributes: `[data-orientation="horizontal" | "vertical"]` for orientation aware styling.

### `<wc-form>`

An opinionated contact form that mirrors the Radix UI demo experience. It wires native constraint
validation to accessible inline messages, automatically focuses the first invalid control, and exposes
helpers for server-driven errors.

```html
<wc-form id="support-form" submit-label="Post question"></wc-form>

<script type="module" src="https://cdn.example.com/web-components/form.js"></script>
<script type="module">
  const form = document.getElementById('support-form');
  form?.addEventListener('wc-form-data', (event) => {
    console.log('Form payload', event.detail);
  });
  form?.addEventListener('wc-form-submit', (event) => {
    // Forward FormData to your API endpoint
    fetch('/api/support', { method: 'POST', body: event.detail });
  });
</script>
```

#### Attributes

| Attribute | Type | Default | Description |
| --- | --- | --- | --- |
| `submit-label` | string | `"Post question"` | Customises the text shown on the submit button. |

#### Methods

- `reset()` — clears the form, removes validation messages, and resets custom errors.
- `setCustomError(name: string, message: string)` — toggles a custom validation message for a field
  (`"email"` or `"question"`).
- `clearCustomError(name: string)` — convenience wrapper around `setCustomError(name, "")`.

#### Events

- `wc-form-submit` — fired after successful validation. `event.detail` is the `FormData` instance ready
  for network submission.
- `wc-form-data` — fired alongside `wc-form-submit` with a plain object version of the current values.

#### Styling hooks

- Custom properties: `--wc-form-background`, `--wc-form-foreground`, `--wc-form-muted`,
  `--wc-form-field-background`, `--wc-form-field-border`, `--wc-form-field-border-hover`,
  `--wc-form-field-border-focus`, `--wc-form-submit-background`, `--wc-form-submit-color`,
  `--wc-form-submit-hover`, `--wc-form-radius`, `--wc-form-field-radius`, `--wc-form-shadow`,
  `--wc-form-input-padding`, `--wc-form-message-error`, `--wc-form-message-error-color`, and more.
- Parts: `::part(container)`, `::part(header)`, `::part(title)`, `::part(description)`, `::part(form)`,
  `::part(field)`, `::part(label)`, `::part(messages)`, `::part(message)`, `::part(control)`,
  `::part(submit)` allow deep theming.
### `<wc-checkbox>`

An accessible, tri-state checkbox control that mirrors Radix UI’s anatomy without runtime dependencies. It
supports indeterminate states, full keyboard navigation, and form association.

```html
<form onsubmit="event.preventDefault();">
  <wc-checkbox name="terms" value="accepted" required checked>
    Accept terms and conditions.
  </wc-checkbox>
</form>
```

#### Attributes & properties

| Attribute | Type | Default | Description |
| --- | --- | --- | --- |
| `checked` | boolean | `false` | Sets the checkbox to the checked state. Reflects to the `checked` property. |
| `indeterminate` | boolean | `false` | Displays the indeterminate (mixed) state without marking it as checked. |
| `disabled` | boolean | `false` | Removes the checkbox from the focus order and blocks interaction. |
| `required` | boolean | `false` | Marks the checkbox as required when used inside a form. |
| `value` | string | `"on"` | Value submitted with the parent form whenever the checkbox is checked. |
| `name` | string | `""` | Associates the element with form submission entries. |

Imperatively call `toggle(force?: boolean)` to flip the state or force a particular value.

#### Events

- `input`: Fired whenever user interaction updates the state. Bubbles and is composed.
- `change`: Mirrors the native checkbox `change` event semantics.

#### Styling hooks

- CSS custom properties: `--checkbox-size`, `--checkbox-radius`, `--checkbox-border-width`,
  `--checkbox-border-color`, `--checkbox-background`, `--checkbox-background-checked`,
  `--checkbox-background-indeterminate`, `--checkbox-foreground`, `--checkbox-shadow`, `--checkbox-focus-ring`,
  `--checkbox-gap`, `--checkbox-label-color`.
- Parts: `::part(root)`, `::part(control)`, `::part(indicator)`, `::part(label)`.
- Data attributes: `[data-state="checked" | "unchecked" | "indeterminate"]`, `[data-disabled="true"]`.

<<<<<<< HEAD
### `<wc-radio-group>`

An accessible radio group with roving focus, loopable keyboard navigation, and form association built in. Each
`<wc-radio-group-item>` renders a stylable control and indicator while ensuring only one option stays selected.

```html
<wc-radio-group name="density" default-value="comfortable">
  <wc-radio-group-item value="default">Default</wc-radio-group-item>
  <wc-radio-group-item value="comfortable">Comfortable</wc-radio-group-item>
  <wc-radio-group-item value="compact">Compact</wc-radio-group-item>
</wc-radio-group>
=======
### `<wc-select>`

Framework-agnostic select element that composes a trigger button, floating listbox, grouped options, separators,
and typeahead navigation. Inspired by the Radix UI Select primitive, the component ships with zero runtime
dependencies and exposes rich styling hooks.

```html
<wc-select placeholder="Select a fruit…">
  <wc-select-group label="Fruits">
    <wc-select-option value="apple">Apple</wc-select-option>
    <wc-select-option value="banana">Banana</wc-select-option>
    <wc-select-option value="blueberry">Blueberry</wc-select-option>
  </wc-select-group>

  <wc-select-separator></wc-select-separator>

  <wc-select-group label="Vegetables">
    <wc-select-option value="aubergine">Aubergine</wc-select-option>
    <wc-select-option value="carrot" disabled>Carrot</wc-select-option>
  </wc-select-group>
</wc-select>
### `<wc-progress>`

Display task completion with a lightweight, accessible progress indicator. The component mirrors the Radix UI
progress bar API while keeping the markup minimal and themable through CSS custom properties.

```html
<wc-progress id="task-progress" value="32" max="80" label="File upload"></wc-progress>
<script type="module" src="https://cdn.example.com/web-components/progress.js"></script>
<script type="module">
  const progress = document.getElementById('task-progress');
  progress?.addEventListener('click', () => {
    progress.value = Math.min(progress.value + 8, progress.max);
  });
</script>
>>>>>>> 25cdb402
```

#### Attributes & properties

<<<<<<< HEAD
| Attribute | Type | Default | Description |
| --- | --- | --- | --- |
| `value` | string | First enabled item's value | Currently selected option. Reflects to the `value` property. |
| `default-value` | string | `""` | Initial value applied when no `value` attribute or property is set. |
| `name` | string | `""` | Associates the group with form submissions; uses the selected value. |
| `orientation` | `"vertical" \| "horizontal"` | `"vertical"` | Switch between stacked and inline layouts and keyboard direction. |
| `disabled` | boolean | `false` | Disables the entire group and removes items from the tab order. |
| `required` | boolean | `false` | When true, native validation requires a selection before form submission. |
| `loop` | boolean | `true` | Allows arrow-key navigation to wrap from the last item back to the first. |

Set `disabled` on individual `<wc-radio-group-item>` elements to remove specific choices while keeping the rest
interactive.

#### Events

- `wc-radio-group-value-change` — fired whenever the selection changes. `event.detail` contains the new `value`
  and the `origin` (`"pointer"` or `"keyboard"`).
- `input` — mirrors the native `input` event, useful for reacting to changes in real time.
- `change` — dispatched after the group updates, matching native form semantics.

#### Styling hooks

- Group-level custom properties: `--wc-radio-group-gap`, `--wc-radio-group-direction`.
- Item-level custom properties: `--wc-radio-item-size`, `--wc-radio-item-indicator-size`, `--wc-radio-item-gap`,
  `--wc-radio-item-radius`, `--wc-radio-item-background`, `--wc-radio-item-background-hover`,
  `--wc-radio-item-border`, `--wc-radio-item-shadow`, `--wc-radio-item-focus-ring`,
  `--wc-radio-item-indicator-color`, `--wc-radio-item-label-color`.
- Parts: `::part(root)` on the group, and `::part(item)`, `::part(control)`, `::part(indicator)`, `::part(label)` on
  each item for fine-grained theming.
- Data attributes: `[data-state="checked"|"unchecked"]`, `[data-disabled="true"]`, and `[data-orientation]` support
  state-based styling.
=======
| Name | Type | Default | Description |
| --- | --- | --- | --- |
| `value` | string | `""` | Currently selected option value. Reflects to the `value` property. |
| `placeholder` | string | `"Select an option"` | Text shown inside the trigger when no item is selected. |
| `disabled` | boolean | `false` | Removes the component from the focus order and blocks interaction. |
| `open` property | boolean (read-only) | `false` | Indicates whether the dropdown content is visible. |

Call `open()` and `close()` to imperatively toggle the dropdown. The component also emits native `input` and
`change` events whenever the selection changes.

#### Child elements

- `<wc-select-option>` — individual choice with `value`, `disabled`, and optional `text-value` attributes for custom
  typeahead labels.
- `<wc-select-group>` — wraps related options and exposes a `label` attribute for accessible grouping.
- `<wc-select-separator>` — renders a visual separator between option clusters.

#### Events

- `wc-select-toggle` — fired whenever the dropdown opens or closes. `event.detail.open` is a boolean.
- `wc-select-change` — dispatched after the value changes. `event.detail.value` provides the new value and
  `event.detail.option` references the selected `<wc-select-option>` element.

#### Styling hooks

- CSS custom properties: `--wc-select-trigger-height`, `--wc-select-trigger-padding`,
  `--wc-select-trigger-radius`, `--wc-select-trigger-background`, `--wc-select-trigger-color`,
  `--wc-select-trigger-placeholder`, `--wc-select-trigger-border`, `--wc-select-trigger-shadow`,
  `--wc-select-trigger-focus-ring`, `--wc-select-content-background`, `--wc-select-content-border`,
  `--wc-select-content-radius`, `--wc-select-content-shadow`, `--wc-select-viewport-padding`,
  `--wc-select-viewport-max-height`, `--wc-select-icon-color`, `--wc-select-option-radius`,
  `--wc-select-option-padding`, `--wc-select-option-color`, `--wc-select-option-background`,
  `--wc-select-option-highlighted-background`, `--wc-select-option-highlighted-color`,
  `--wc-select-option-disabled-color`, `--wc-select-option-indicator-color`, `--wc-select-group-label-color`,
  `--wc-select-separator-color`.
- Parts: `::part(trigger)`, `::part(value)`, `::part(icon)`, `::part(content)`, `::part(viewport)`,
  `::part(option)`, `::part(indicator)`, `::part(text)`, `::part(group)`, `::part(label)`, `::part(group-options)`,
  `::part(separator)`.
| `value` | number \| null | `null` | Sets the current completion value. Remove the attribute or set to `null` for the indeterminate state. |
| `max` | number | `100` | Defines the maximum completion value that represents 100%. Must be greater than 0. |
| `label` | string | `""` | Optional accessible label forwarded to `aria-label`. Omit when labelling externally via `aria-labelledby`. |
| `value-text` | string | `""` | Custom text announced to assistive tech. Defaults to a generated percentage description when determinate. |

#### Slots

- `label` — Provide visible helper text that appears below the progress indicator while remaining outside the track.

#### Styling hooks

- CSS custom properties: `--progress-width`, `--progress-min-width`, `--progress-height`, `--progress-radius`,
  `--progress-background`, `--progress-indicator-background`, `--progress-indicator-foreground`,
  `--progress-transition-duration`, `--progress-transition-timing`, `--progress-complete-duration`,
  `--progress-indeterminate-duration`, `--progress-indeterminate-easing`.
- Parts: `::part(track)`, `::part(indicator)`, `::part(label)`.
- Data attributes: `[data-state="loading" | "complete" | "indeterminate"]`, `[data-value]`, `[data-max]` for
  state-driven styling.
>>>>>>> 25cdb402

### `<wc-password-toggle-field>`

Reveal or mask passwords with a single component that handles focus management, accessibility, and form
integration. Pointer toggles return focus to the input for fast editing, while keyboard toggles preserve button
focus for consistent navigation. After submission, the component re-masks the value to avoid accidental plaintext
storage.

```html
<form onsubmit="event.preventDefault();">
  <wc-password-toggle-field
    name="password"
    placeholder="Enter password"
    autocomplete="current-password"
    show-label="Show password"
    hide-label="Hide password"
    required
  ></wc-password-toggle-field>
  <button type="submit">Submit</button>
</form>
```

#### Attributes & properties

| Name | Type | Default | Description |
| --- | --- | --- | --- |
| `value` | string | `""` | Current password value. Reflects the form submission value. |
| `default-visible` | boolean | `false` | Shows the password on first render while leaving the attribute free to reflect live visibility. |
| `visible` property | boolean | `false` | Runtime visibility flag. Updates automatically when the toggle is used. |
| `label` | string | `""` | Provides an `aria-label` for the input when no external label is linked. |
| `show-label` | string | `"Show password"` | Accessible text announced when the password is hidden. |
| `hide-label` | string | `"Hide password"` | Accessible text announced when the password is visible. |
| `disabled` | boolean | `false` | Disables both the input and toggle button. |
| `required` | boolean | `false` | Marks the field as required when used in forms. |
| `autocomplete` | string | `"current-password"` | Pass through to the internal input for password managers. |

Standard `<input>` attributes such as `name`, `placeholder`, `pattern`, `inputmode`, `autofocus`, `minlength`, and
`maxlength` forward directly to the internal control.

#### Events

- `visibilitychange` — fired whenever the reveal state changes. The event detail is `{ visible: boolean }` and the
  event bubbles across shadow boundaries.

#### Styling hooks

- CSS custom properties: `--wc-password-field-height`, `--wc-password-field-radius`,
  `--wc-password-field-background`, `--wc-password-field-border`, `--wc-password-field-border-hover`,
  `--wc-password-field-border-focus`, `--wc-password-field-shadow-focus`, `--wc-password-field-gap`,
  `--wc-password-field-color`, `--wc-password-field-placeholder`, `--wc-password-field-toggle-size`,
  `--wc-password-field-toggle-color`, `--wc-password-field-toggle-color-active`,
  `--wc-password-field-toggle-background`, `--wc-password-field-toggle-background-hover`.
- Parts: `::part(wrapper)`, `::part(input)`, `::part(toggle)`, `::part(icon)`, `::part(assistive-text)`.
- Data attributes: `[data-visible="true" | "false"]` on the host and toggle button for style adjustments.

### `<wc-toolbar>`

An accessible formatting toolbar that groups common text controls, mimicking the Radix UI toolbar demo.
It ships with multiple toggle buttons for bold, italic, and strikethrough, an exclusive alignment toggle
group, a metadata link, and a share action. Keyboard users can cycle through controls with the arrow keys
thanks to the roving tabindex implementation.

```html
<wc-toolbar alignment="left"></wc-toolbar>

<script type="module" src="https://cdn.example.com/web-components/toolbar.js"></script>
<script type="module">
  const toolbar = document.querySelector('wc-toolbar');
  toolbar?.addEventListener('wc-toolbar-share', (event) => {
    const { alignment, formats } = event.detail;
    console.log(`Share clicked with ${alignment} alignment and formats:`, formats);
  });
</script>
```

#### Attributes

| Attribute | Type | Default | Description |
| --- | --- | --- | --- |
| `alignment` | string | `"center"` | Controls the active alignment toggle. Accepts `"left"`, `"center"`, or `"right"`. |
| `aria-label` | string | `"Formatting options"` | Overrides the accessible label announced for the toolbar container. |

#### Properties

- `formats: string[]` — read-only array describing the currently active formatting toggles.

#### Events

- `wc-toolbar-format-change` — fired when a formatting toggle is activated or deactivated. Detail includes the
  active `value` array and information about the toggled control.
- `wc-toolbar-alignment-change` — emitted whenever the alignment selection changes. Detail contains the active
  alignment.
- `wc-toolbar-share` — triggered when the share button is pressed. Detail carries the alignment and format
  selections at the moment of activation.

#### Styling hooks

- Custom properties: `--toolbar-background`, `--toolbar-radius`, `--toolbar-shadow`, `--toolbar-color`,
  `--toolbar-accent`, `--toolbar-accent-contrast`, `--toolbar-accent-hover`, `--toolbar-hover`,
  `--toolbar-hover-contrast`, `--toolbar-focus-ring`, `--toolbar-separator-color`, `--toolbar-font-family`.
- Parts: `::part(toolbar)`, `::part(toggle-group)`, `::part(toggle)`, `::part(separator)`, `::part(metadata)`,
  `::part(share)`.

### `<wc-otp-field>`

A form-associated input optimized for one-time-password (OTP) or verification codes. It handles cell
focus management, paste-to-fill, keyboard navigation, validation, auto-submit, and exposes events for
integration.

```html
<form onsubmit="event.preventDefault();">
  <wc-otp-field
    name="otp"
    length="6"
    validation-type="numeric"
    auto-submit
    placeholder="•"
    autocomplete="one-time-code"
    style="
      --otp-gap: 0.75rem;
      --otp-input-size: 56px;
      --otp-font-size: 20px;
      --otp-border-focus: 2px solid #4f46e5;
      --otp-shadow-focus: 0 0 0 6px rgba(79, 70, 229, 0.15);
    "
  ></wc-otp-field>
  <button type="submit">Verify</button>
</form>
```

#### Key attributes

| Attribute | Type | Default | Description |
| --- | --- | --- | --- |
| `length` | number | `6` | Number of input cells. |
| `validation-type` | `numeric` \| `alphanumeric` \| `any` | `numeric` | Allowed character set. |
| `type` | `text` \| `password` | `text` | Controls masking for display. |
| `orientation` | `horizontal` \| `vertical` | `horizontal` | Layout direction for the cells. |
| `auto-submit` | boolean | `false` | Automatically submits the host form when all cells are filled. |
| `placeholder` | string | `""` | Placeholder glyph shown in empty cells. |
| `dir` | `ltr` \| `rtl` \| `auto` | `ltr` | Sets text direction for input cells. |

The element also forwards standard attributes like `name`, `autocomplete`, `autofocus`, and `disabled`.

#### Events

- `valuechange`: fired whenever the combined value changes. The event detail includes `{ value: string }`.
- `autosubmit`: emitted when `auto-submit` is enabled and the component completes entry without a native
  `form` available.

#### Styling hooks

Customize the component with CSS custom properties and parts:

- Custom properties: `--otp-gap`, `--otp-input-size`, `--otp-font-size`, `--otp-radius`, `--otp-bg`,
  `--otp-color`, `--otp-border`, `--otp-border-focus`, `--otp-shadow-focus`, etc.
- Parts: `::part(root)`, `::part(cell)`, `::part(input)`, `::part(hidden-input)` for granular theming.

### `<wc-accordion>` + `<wc-accordion-item>`

An accessible accordion system that mirrors the Radix UI anatomy. Use the root element to orchestrate
items and configure expansion behavior.

```html
<wc-accordion type="single" collapsible>
  <wc-accordion-item value="item-1">
    <span slot="trigger">Is it accessible?</span>
    <p slot="content">Yes. It adheres to the WAI-ARIA accordion pattern.</p>
  </wc-accordion-item>
  <wc-accordion-item value="item-2">
    <span slot="trigger">Can it be restyled?</span>
    <p slot="content">Absolutely! Override CSS custom properties or use ::part selectors.</p>
  </wc-accordion-item>
</wc-accordion>
```

Each `<wc-accordion-item>` exposes a `slot="trigger"` for the clickable label and a `slot="content"` for
panel content. Items generate a fallback unique `value` if one is not supplied, ensuring controlled
interaction even when used declaratively.

#### Root attributes

| Attribute | Type | Default | Description |
| --- | --- | --- | --- |
| `type` | `single` \| `multiple` | `single` | Controls whether multiple panels can be open. |
| `collapsible` | boolean | `false` | When `type="single"`, allows closing the active item. |
| `orientation` | `vertical` \| `horizontal` | `vertical` | Adjusts keyboard navigation and layout hints. |
| `value` | string | `""` | Currently open item when `type="single"`. |
| `values` | comma-delimited string | `""` | Open items when `type="multiple"`. |

#### Item attributes

| Attribute | Type | Default | Description |
| --- | --- | --- | --- |
| `value` | string | auto-generated | Unique identifier used for programmatic control. |
| `open` | boolean | `false` | Forces the panel open. Useful for defaults. |
| `disabled` | boolean | `false` | Removes the item from interaction and focus order. |
| `heading-level` | 1-6 | `3` | Sets the `aria-level` for the internal header. |

#### Events

- `change` (emitted from `<wc-accordion>`): includes `{ value: string }` for single mode or
  `{ values: string[] }` for multiple mode.

#### Styling hooks

Both the root and items expose rich customization options:

- Root CSS properties: `--accordion-radius`, `--accordion-border`, `--accordion-surface`, `--accordion-gap`.
- Item CSS properties: `--accordion-trigger-background`, `--accordion-trigger-padding`,
  `--accordion-transition-duration`, `--accordion-content-background`, and more.
- Parts: `::part(item)`, `::part(trigger)`, `::part(trigger-label)`, `::part(indicator)`,
  `::part(panel)`, `::part(panel-inner)` allow precise targeting.

### `<wc-collapsible>`

An interactive disclosure that mirrors the Radix UI Collapsible primitive. It exposes dedicated slots for
the summary line, an optional preview area, and the collapsible body so you can recreate complex layouts
without extra wrappers.

```html
<wc-collapsible style="--collapsible-width: 300px;">
  <span slot="summary">@peduarte starred 3 repositories</span>
  <div slot="peek">@radix-ui/primitives</div>
  <div>
    <div>@radix-ui/colors</div>
    <div>@radix-ui/themes</div>
  </div>
</wc-collapsible>
```

The component manages keyboard interaction (Enter/Space), exposes imperative `show()`, `hide()`, and
`toggle()` methods, and emits an `openchange` event whenever the visibility switches.

#### Attributes & properties

| Attribute | Type | Default | Description |
| --- | --- | --- | --- |
| `open` | boolean | `false` | Controls visibility. Can be set declaratively or via the `open` property. |
| `disabled` | boolean | `false` | Disables interaction and updates the button's focusability. |

#### Slots

- `summary`: Required. Text or elements displayed alongside the toggle button.
- `peek`: Optional. Content that remains visible regardless of state (for featured items or previews).
- _default_: Collapsible body content shown when expanded.

#### Events

- `openchange`: Bubbles with `{ open: boolean }` whenever the panel expands or collapses.

#### Styling hooks

Tune the component using custom properties or part selectors:

- Custom properties: `--collapsible-width`, `--collapsible-background`, `--collapsible-trigger-size`,
  `--collapsible-trigger-background`, `--collapsible-summary-color`, `--collapsible-content-background`,
  `--collapsible-content-gap`, and more.
- Parts: `::part(container)`, `::part(header)`, `::part(summary)`, `::part(trigger)`, `::part(preview)`,
  `::part(content)`, `::part(icon-open)`, `::part(icon-closed)`.

### `<wc-aspect-ratio>`

A lightweight container that locks its slotted content to a specific ratio. Useful for media, embeds,
and previews where consistent sizing is required regardless of the viewport width.

```html
<wc-aspect-ratio ratio="16/9" style="max-width: 320px;">
  <img
    src="https://images.unsplash.com/photo-1535025183041-0991a977e25b?w=640&dpr=2&q=80"
    alt="Landscape photograph by Tobias Tullius"
    style="border-radius: inherit;"
  />
</wc-aspect-ratio>
```

#### Key attributes

| Attribute | Type | Default | Description |
| --- | --- | --- | --- |
| `ratio` | number \| string | `1` | Desired width/height ratio (supports decimals, `16/9`, or `4:3` strings). |

The component also exposes a `ratio` property for imperative updates.

#### Styling hooks

Tune the container with CSS custom properties or target internal parts:

- Custom properties: `--aspect-ratio-background`, `--aspect-ratio-border`, `--aspect-ratio-border-radius`,
  `--aspect-ratio-shadow`, `--aspect-ratio-overflow`, `--aspect-ratio-content-align`,
  `--aspect-ratio-content-justify`, `--aspect-ratio-object-fit`.
- Parts: `::part(frame)`, `::part(content)` allow scoped overrides.

### `<wc-dialog>`

An adaptable dialog window supporting modal and non-modal presentations. Inspired by Radix UI's Dialog, the
component handles focus management, labelling, and overlay rendering without external dependencies.

```html
<wc-dialog id="profile-dialog">
  <button slot="trigger">Edit profile</button>
  <span slot="title">Edit profile</span>
  <span slot="description">Make changes to your profile and save when you're done.</span>
  <form style="display: grid; gap: 1rem;">
    <label style="display: grid; gap: 0.35rem;">
      <span>Name</span>
      <input type="text" value="Pedro Duarte" />
    </label>
    <label style="display: grid; gap: 0.35rem;">
      <span>Username</span>
      <input type="text" value="@peduarte" />
    </label>
  </form>
  <div slot="footer" style="display: flex; justify-content: flex-end; gap: 0.75rem;">
    <button type="button" class="ghost-button">Cancel</button>
    <button type="button">Save changes</button>
  </div>
</wc-dialog>
```

Slots cover the trigger, title, description, an optional footer region, and a default slot for arbitrary
content. Provide a `slot="close"` element to override the built-in close button.

#### Attributes & properties

| Attribute | Type | Default | Description |
| --- | --- | --- | --- |
| `open` | boolean | `false` | Controls visibility. Use the `open` property or `show()`/`hide()` methods for imperative control. |
| `modal` | boolean | `true` | When `false`, the dialog behaves non-modally (no overlay, no focus trap, page remains scrollable). |

#### Methods

- `show()` – opens the dialog.
- `hide()` – closes the dialog.
- `toggle(force?: boolean)` – toggles open state, optionally forcing a boolean value.

#### Styling hooks

Tune the presentation with CSS custom properties and parts:

- Custom properties: `--dialog-width`, `--dialog-max-height`, `--dialog-padding`, `--dialog-radius`,
  `--dialog-background`, `--dialog-color`, `--dialog-overlay-background`, `--dialog-shadow`,
  `--dialog-close-background`, etc.
- Parts: `::part(trigger)`, `::part(portal)`, `::part(overlay)`, `::part(content)`, `::part(header)`,
  `::part(title)`, `::part(description)`, `::part(body)`, `::part(footer)`, `::part(close-button)`.

### `<wc-alert-dialog>`

An accessible, focus-trapped confirmation dialog that mirrors the Radix UI alert dialog experience while
remaining dependency-free.

```html
<wc-alert-dialog>
  <button slot="trigger">Delete account</button>
  <span slot="title">Are you absolutely sure?</span>
  <span slot="description">
    This action cannot be undone. This will permanently delete your account and remove your data from our
    servers.
  </span>
  <div>
    <p>You can export your account data before continuing.</p>
  </div>
  <button slot="cancel">Cancel</button>
  <button slot="action">Yes, delete account</button>
</wc-alert-dialog>
```

Slots include `trigger`, `title`, `description`, optional default content for rich bodies, and paired
`cancel`/`action` buttons. The component provides fallback buttons when the action slots are omitted.

#### Attributes & properties

| Attribute | Type | Default | Description |
| --- | --- | --- | --- |
| `open` | boolean | `false` | Controls visibility. Can be set declaratively or via the `open` property. |

Programmatic helpers `show()`, `hide()`, and `toggle(force?: boolean)` are exposed for imperative control.

#### Events

- `confirm`: Fired when the primary action is activated. Cancel the event to keep the dialog open (for async
  work) and call `hide()` when ready.
- `cancel`: Emitted when the user dismisses the dialog (Cancel button, overlay click, or Escape key).

#### Keyboard support

- `Esc` closes the dialog and refocuses the trigger.
- `Tab`/`Shift+Tab` cycle focus within the dialog.
- Focus is trapped while open and returns to the invoking trigger on close.

#### Styling hooks

Customize via CSS custom properties and exposed parts:

- Custom properties: `--alert-dialog-overlay-background`, `--alert-dialog-transition-duration`,
  `--alert-dialog-padding`, `--alert-dialog-radius`, `--alert-dialog-action-background`, and more.
- Parts: `::part(overlay)`, `::part(content)`, `::part(title)`, `::part(description)`, `::part(body)`,
  `::part(footer)`, `::part(cancel-button)`, `::part(action-button)`.

### `<wc-avatar>`

An inline avatar element that progressively loads an image and gracefully falls back to initials or any custom
content. Fallback rendering can be delayed to avoid flashing while the image loads, mirroring the ergonomics of
Radix UI's Avatar component.

```html
<div class="avatar-row">
  <wc-avatar
    src="https://images.unsplash.com/photo-1492633423870-43d1cd2775eb?w=128&h=128&dpr=2&q=80"
    alt="Colm Tuite"
    initials="CT"
    fallback-delay="600"
  ></wc-avatar>
  <wc-avatar
    src="https://images.unsplash.com/photo-1511485977113-f34c92461ad9?w=128&h=128&dpr=2&q=80"
    alt="Pedro Duarte"
    initials="PD"
    fallback-delay="600"
    loading="lazy"
  ></wc-avatar>
  <wc-avatar
    alt="Polly Doe"
    style="--avatar-fallback-background: #1e1b4b; --avatar-fallback-color: #ede9fe;"
  >
    PD
  </wc-avatar>
</div>
```

#### Attributes

| Attribute | Type | Default | Description |
| --- | --- | --- | --- |
| `src` | string | `""` | Image source URL. When omitted the fallback content renders. |
| `alt` | string | `""` | Accessible label for the avatar. Use an empty string for decorative avatars. |
| `initials` | string | `""` | Default fallback text when no slotted content is supplied. Auto-generated from `alt` if omitted. |
| `fallback-delay` | number | `0` | Milliseconds to wait before revealing the fallback while the image is loading. |
| `loading` | `lazy` \| `eager` \| `auto` | `auto` | Native image loading hint forwarded to the internal `<img>`. |
| `size` | CSS length | `45px` | Convenience attribute that sets the `--avatar-size` custom property. |

The element also exposes a read-only `state` property (`"empty"`, `"loading"`, `"loaded"`, or `"error"`) and
property setters for `src`, `alt`, `initials`, and `fallbackDelay` for imperative control.

#### Slots

- _default_: optional fallback content. When empty the component uses `initials` or derives them from `alt`.

#### Styling hooks

- Custom properties: `--avatar-size`, `--avatar-radius`, `--avatar-background`, `--avatar-border`,
  `--avatar-transition`, `--avatar-fallback-background`, `--avatar-fallback-color`,
  `--avatar-fallback-font-size`, `--avatar-fallback-font-weight`, `--avatar-loading-opacity`.
- Parts: `::part(root)`, `::part(image)`, `::part(fallback)`, `::part(fallback-text)` for precise theming.

### `<wc-navigation-menu>`

An animated navigation system with triggers, indicator, and viewport-driven content inspired by the Radix UI
Navigation Menu example. The component renders a centered list of triggers, swaps contextual content into an
animated viewport, and keeps the active trigger highlighted with an indicator that tracks pointer or keyboard
interaction.

```html
<wc-navigation-menu></wc-navigation-menu>
```

The viewport resizes automatically based on the active panel and exposes CSS variables so the transitions match the
Radix demo. Use `ArrowDown` to open the focused trigger, `ArrowLeft`/`ArrowRight` or `Home`/`End` to move between
triggers, and `Escape` to close the menu. Focus is restored to the current trigger when the menu closes.

#### Styling hooks

- Custom properties: `--navigation-menu-font-family`, `--navigation-menu-foreground`, `--navigation-menu-surface`,
  `--navigation-menu-surface-shadow`, `--navigation-menu-radius`, `--navigation-menu-trigger-radius`,
  `--navigation-menu-trigger-color`, `--navigation-menu-trigger-hover`, `--navigation-menu-trigger-active`,
  `--navigation-menu-trigger-focus`, `--navigation-menu-icon-color`, `--navigation-menu-viewport-surface`,
  `--navigation-menu-viewport-shadow`, `--navigation-menu-viewport-radius`, `--navigation-menu-indicator-color`.
- Parts: `::part(root)`, `::part(surface)`, `::part(list)`, `::part(trigger)`, `::part(link)`, `::part(indicator)`,
  `::part(viewport)`, `::part(content)`.

### `<wc-menubar>`

A desktop-style menu bar that mirrors the Radix UI example with nested submenus, checkable items, and radio
groups. The component manages focus, keyboard navigation, and menu positioning without external
dependencies.

```html
<wc-menubar
  style="
    --menubar-surface: #ffffff;
    --menubar-item-highlight: linear-gradient(135deg, #7c3aed, #6366f1);
    --menubar-focus-ring: 0 0 0 2px rgba(99, 102, 241, 0.35);
  "
></wc-menubar>
```

#### Events

| Event | Detail | Description |
| --- | --- | --- |
| `menubar-select` | `{ menu: string \| null, label: string }` | Fired when a standard menu item is activated. |
| `menubar-checkbox-toggle` | `{ item: string, checked: boolean }` | Emitted when a checkbox item is toggled. |
| `menubar-radio-change` | `{ value: string }` | Emitted when a different radio profile is selected. |

#### Styling hooks

- Custom properties: `--menubar-surface`, `--menubar-shadow`, `--menubar-trigger-color`,
  `--menubar-trigger-highlight`, `--menubar-panel-surface`, `--menubar-panel-shadow`,
  `--menubar-item-color`, `--menubar-item-highlight`, `--menubar-shortcut-color`,
  `--menubar-focus-ring`, and more.
- Parts: `::part(menubar)`, `::part(trigger)`, `::part(menu)`, `::part(menu-item)`, `::part(shortcut)`,
  `::part(indicator)`, `::part(submenu)`.
### `<wc-hover-card>`

A hover-activated preview surface that reveals supplemental information next to a trigger element. Inspired by
the Radix UI Hover Card, it remains focus-aware, delay-configurable, and ships with collision-aware styling hooks.

```html
<wc-hover-card open-delay="0" close-delay="120">
  <button slot="trigger" type="button" style="border-radius: 999px; padding: 0.25rem 0.75rem;">
    Hover for profile
  </button>
  <div slot="content" style="display: grid; gap: 0.5rem;">
    <strong>Radix UI</strong>
    <p style="margin: 0;">Accessible components, icons, and design tokens for building better UI.</p>
  </div>
</wc-hover-card>
```

#### Attributes & properties

| Attribute | Type | Default | Description |
| --- | --- | --- | --- |
| `open` | boolean | `false` | Controls visibility. When set the card stays open until cleared. |
| `default-open` | boolean | `false` | Opens the card on first render without setting `open`. Useful for demos. |
| `open-delay` | number | `700` | Milliseconds to wait before opening after pointer hover/focus. |
| `close-delay` | number | `300` | Milliseconds to wait before closing once the pointer/focus leaves. |
| `side` | `top` \| `right` \| `bottom` \| `left` | `bottom` | Placement of the content relative to the trigger. |
| `align` | `start` \| `center` \| `end` | `center` | Alignment along the cross axis for the chosen side. |
| `side-offset` | number | `8` | Gap between the trigger and the card, in pixels. |
| `align-offset` | number | `0` | Fine-tunes alignment in pixels along the cross axis. |
| `hide-arrow` | boolean | `false` | Removes the pointing arrow from the rendered content. |

The element mirrors these attributes with camelCase properties (`openDelay`, `closeDelay`, etc.).

#### Events

- `openchange`: fired whenever visibility toggles. Detail payload: `{ open: boolean }`.

#### Methods

- `show()`: Opens immediately, bypassing delays.
- `hide()`: Closes immediately.
- `toggle(force?: boolean)`: Toggles visibility or forces a state when `force` is provided.

#### Styling hooks

Customize using CSS custom properties and parts:

- Custom properties: `--hover-card-surface`, `--hover-card-color`, `--hover-card-radius`,
  `--hover-card-shadow`, `--hover-card-border`, `--hover-card-padding`, `--hover-card-gap`,
  `--hover-card-side-offset`, `--hover-card-align-offset`, `--hover-card-transition-duration`,
  `--hover-card-transition-timing`, `--hover-card-arrow-size`, `--hover-card-arrow-shadow`.
-- Parts: `::part(trigger)`, `::part(content)`, `::part(arrow)` and the default `::part(trigger-button)`
  fallback.

#### Keyboard support

### `<wc-popover>`

Display contextual surfaces that stay anchored to a trigger while respecting viewport constraints. The component
supports modal and non-modal modes, optional arrows, collision-aware placement, and a fully-managed focus lifecycle.

```html
<wc-popover side="bottom" align="center">
  <button slot="trigger" type="button">Open popover</button>
  <div slot="content">
    <h3>Team settings</h3>
    <p>Promote collaborators or update plan limits directly in place.</p>
    <button type="button" data-popover-close>Close</button>
  </div>
</wc-popover>

<script type="module" src="https://cdn.example.com/web-components/popover.js"></script>
```

#### Attributes & properties

| Name | Type | Default | Description |
| --- | --- | --- | --- |
| `open` | boolean | `false` | Controls visibility. When omitted, the component manages its own open state. |
| `default-open` | boolean | `false` | Opens the popover on first render without reflecting the `open` attribute. |
| `modal` | boolean | `false` | When present, focus is trapped inside the popover until it closes. |
| `side` | `"top" \| "right" \| "bottom" \| "left"` | `"bottom"` | Preferred side for positioning relative to the anchor. |
| `align` | `"start" \| "center" \| "end"` | `"center"` | Alignment on the cross axis. |
| `side-offset` | number | `8` | Pixel offset applied away from the anchor along the chosen side. |
| `align-offset` | number | `0` | Additional shift along the alignment axis. |
| `collision-padding` | number | `8` | Minimum distance to keep between the surface and viewport edges. |
| `avoid-collisions` | boolean | `true` | Disable to prevent automatic side flipping when the preferred side overflows. |
| `hide-arrow` | boolean | `false` | Removes the decorative arrow element. |
| `close-on-escape` | boolean | `true` | Toggle whether pressing Escape dismisses the popover. |
| `close-on-interact-outside` | boolean | `true` | Disable to keep the popover open when clicking or focusing outside. |
| `open` property | boolean | `false` | Imperative property that mirrors the `open` attribute. |
| `modal` property | boolean | `false` | Imperative property controlling modal behaviour. |

#### Methods

- `show()` — opens the popover.
- `hide()` — closes the popover.
- `toggle(force?: boolean)` — toggles visibility or forces a specific state when `force` is supplied.

#### Events

- `wc-popover-open` — fired whenever the popover transitions to the open state.
- `wc-popover-close` — fired whenever the popover transitions to the closed state.

#### Slots

- `trigger` — interactive element that toggles the popover when activated.
- `anchor` — optional positioning reference. When omitted, the trigger is used as the anchor.
- `content` — rich content rendered inside the floating surface.

#### Styling hooks

- CSS custom properties: `--wc-popover-surface`, `--wc-popover-color`, `--wc-popover-border`,
  `--wc-popover-shadow`, `--wc-popover-radius`, `--wc-popover-padding`, `--wc-popover-gap`,
  `--wc-popover-arrow-size`, `--wc-popover-arrow-offset`, `--wc-popover-transform-origin`,
  `--wc-popover-trigger-width`, `--wc-popover-trigger-height`, `--wc-popover-content-available-width`,
  `--wc-popover-content-available-height`, `--wc-popover-collision-padding`, `--wc-popover-z-index`.
- Parts: `::part(trigger)`, `::part(content)`, `::part(arrow)` for scoped theming.
- Data attributes: `[data-state="open" | "closed"]`, `[data-side]`, `[data-align]`, and `[data-modal]` enable
  direction-aware transitions.

### `<wc-dropdown-menu>` and friends

A composable dropdown menu system inspired by Radix UI. It offers a declarative API for menu triggers, items,
separators, labels, submenus, checkbox items, and radio groups while keeping focus management and keyboard
navigation accessible by default.

```html
<wc-dropdown-menu>
  <button slot="trigger" aria-label="Customise options" class="menu-trigger">
    ☰
  </button>

  <wc-dropdown-item shortcut="⌘+T">New Tab</wc-dropdown-item>
  <wc-dropdown-item shortcut="⌘+N">New Window</wc-dropdown-item>
  <wc-dropdown-item shortcut="⇧+⌘+N" disabled>New Private Window</wc-dropdown-item>

  <wc-dropdown-submenu>
    More Tools
    <wc-dropdown-item slot="submenu" shortcut="⌘+S">Save Page As…</wc-dropdown-item>
    <wc-dropdown-item slot="submenu">Create Shortcut…</wc-dropdown-item>
    <wc-dropdown-item slot="submenu">Name Window…</wc-dropdown-item>
    <wc-dropdown-separator slot="submenu"></wc-dropdown-separator>
    <wc-dropdown-item slot="submenu">Developer Tools</wc-dropdown-item>
  </wc-dropdown-submenu>

  <wc-dropdown-separator></wc-dropdown-separator>
  <wc-dropdown-checkbox-item shortcut="⌘+B" checked>Show Bookmarks</wc-dropdown-checkbox-item>
  <wc-dropdown-checkbox-item>Show Full URLs</wc-dropdown-checkbox-item>

  <wc-dropdown-separator></wc-dropdown-separator>
  <wc-dropdown-label>People</wc-dropdown-label>
  <wc-dropdown-radio-group value="pedro">
    <wc-dropdown-radio-item value="pedro">Pedro Duarte</wc-dropdown-radio-item>
    <wc-dropdown-radio-item value="colm">Colm Tuite</wc-dropdown-radio-item>
  </wc-dropdown-radio-group>
</wc-dropdown-menu>
```

#### Root attributes & properties

| Attribute | Type | Default | Description |
| --- | --- | --- | --- |
| `open` | boolean | `false` | Controls menu visibility. Toggle with the `open` property or `toggle()` method. |

#### Menu building blocks

| Element | Purpose |
| --- | --- |
| `<wc-dropdown-item>` | Standard actionable menu row supporting optional shortcut text via the `shortcut` attribute. |
| `<wc-dropdown-checkbox-item>` | Toggleable checkbox item. Reflects `checked`/`indeterminate` states and emits `wc-dropdown-checkbox-change`. |
| `<wc-dropdown-radio-group>` | Groups radio items. Control the active value with the `value` attribute/property. |
| `<wc-dropdown-radio-item>` | Exclusive selection item inside a radio group. Emits `wc-dropdown-radio-change` on selection. |
| `<wc-dropdown-submenu>` | Opens a nested fly-out menu. Place submenu children with `slot="submenu"`. |
| `<wc-dropdown-label>` | Visual label for a section. |
| `<wc-dropdown-separator>` | Renders a horizontal rule between sections. |

#### Events

- `wc-dropdown-select`: Fired whenever a menu item (including checkbox/radio items) is activated.
- `wc-dropdown-checkbox-change`: Emitted from `<wc-dropdown-checkbox-item>` with `{ checked, item }`.
- `wc-dropdown-radio-change`: Emitted from `<wc-dropdown-radio-item>` with `{ value, item }` when a new option is chosen.
- `wc-dropdown-toggle`: Emitted from `<wc-dropdown-menu>` whenever the root open state changes.

#### Styling hooks

- Root custom properties: `--wc-dropdown-width`, `--wc-dropdown-radius`, `--wc-dropdown-background`,
  `--wc-dropdown-padding`, `--wc-dropdown-shadow`, `--wc-dropdown-border-color`, `--wc-dropdown-offset`,
  `--wc-dropdown-trigger-background`, `--wc-dropdown-trigger-color`.
- Item custom properties: `--wc-dropdown-item-radius`, `--wc-dropdown-item-padding`,
  `--wc-dropdown-item-background`, `--wc-dropdown-item-background-hover`, `--wc-dropdown-item-background-active`,
  `--wc-dropdown-item-shortcut-color`, `--wc-dropdown-focus-outline`.
- Parts: `::part(trigger)`, `::part(trigger-button)`, `::part(content)`, `::part(button)`, `::part(label)`,
  `::part(indicator)`, `::part(submenu)`, `::part(submenu-indicator)` for fine-grained overrides.

The component manages focus, supports `Escape`, arrow key navigation, Home/End, and closes on outside interaction
by default. Nested submenus inherit keyboard support (Arrow Right/Left) and reuse the same styling tokens for
consistent theming.
### `<wc-context-menu>`

A pointer-positioned context menu that mirrors the Radix UI anatomy while remaining dependency free. Right-click,
keyboard shortcuts, or long-press on touch devices to summon the menu.

```html
<wc-context-menu></wc-context-menu>
```

The element renders a fully working menu with submenus, checkable items, and a radio group. It manages focus,
collision-aware positioning (including horizontal/vertical flipping to avoid viewport overflow), and dismiss
behaviour automatically.

#### Events

- `select`: Fired when a standard menu item (non-checkbox/radio) is activated. The `detail` includes
  `{ command: string | null }`.
- `toggle`: Fired when a checkbox or radio item changes. The detail is
  `{ type: 'checkbox', name: string | undefined, checked: boolean }` for checkboxes and
  `{ type: 'radio', group: string | undefined, value: string }` for radios.

#### Interaction features

- Context menu triggers on right-click, `Shift+F10`, the dedicated context-menu key, or a 550&nbsp;ms long press.
- Arrow keys, Home/End, and Escape work as expected for navigating and dismissing.
- Submenus open on hover, focus, arrow-right, or click, with responsive collision handling.
- Checkboxes and radios reflect their state visually with built-in indicators and emit change events.

#### Styling hooks

Tune the appearance with CSS properties or style parts directly:

- Custom properties: `--context-menu-trigger-background`, `--context-menu-trigger-border`,
  `--context-menu-trigger-color`, `--context-menu-background`, `--context-menu-shadow`,
  `--context-menu-item-highlight`, `--context-menu-separator-color`, `--context-menu-indicator-color`, etc.
- Parts: `::part(trigger)`, `::part(menu)`, `::part(submenu)`.

### `<wc-toast>`

An accessible toast notification component that mirrors Radix UI's Toast primitives without dependencies. It provides
automatic dismissal with pause/resume handling, viewport hotkeys, swipe-to-dismiss gestures, and styling hooks for a
foreground or background announcement.

```html
<button id="toast-trigger" type="button">Add to calendar</button>

<wc-toast
  id="calendar-toast"
  title="Scheduled: Catch up"
  action-label="Undo"
  label="Notifications ({hotkey})"
  hotkey="F8"
>
  <time slot="description"></time>
</wc-toast>

<script type="module" src="./src/toast.js"></script>
<script type="module">
  const toast = document.getElementById("calendar-toast");
  const description = toast?.querySelector('time[slot="description"]');
  const trigger = document.getElementById("toast-trigger");

  const oneWeekAway = () => {
    const now = new Date();
    now.setDate(now.getDate() + 7);
    return now;
  };

  trigger?.addEventListener("click", () => {
    const eventDate = oneWeekAway();
    if (description) {
      description.dateTime = eventDate.toISOString();
      description.textContent = eventDate.toLocaleString("en-US", {
        dateStyle: "full",
        timeStyle: "short",
      });
    }
    toast?.show();
  });
</script>
```

#### Attributes & properties

| Attribute / Property | Type | Default | Description |
| --- | --- | --- | --- |
| `open` | boolean | `false` | Controls whether the toast is visible. Toggle with the `open` property or the `show()` / `close()` methods. |
| `default-open` | boolean | `false` | Opens the toast once when the component is initialised. |
| `duration` | number | `5000` | Auto-dismiss timeout in milliseconds. Set to `0` to disable automatic closing. |
| `title` | string | `""` | Text content used when no slotted `title` node is supplied. |
| `description` | string | `""` | Text content used when no slotted `description` node is supplied. |
| `action-label` | string | `""` | Label for the default action button. Supply a node in the `action` slot to fully customise the action. |
| `label` | string | `"Notifications ({hotkey})"` | Accessible label applied to the toast viewport. `{hotkey}` expands to the configured keyboard shortcut. |
| `hotkey` | string | `"F8"` | Keyboard shortcut (comma separated combinations such as `"Alt+KeyT"`) that focuses the toast viewport. |
| `type` | `"foreground" \| "background"` | `"foreground"` | Controls the `aria-live` politeness level. |

#### Methods

- `show(options?: { title?: string; description?: string; actionLabel?: string; duration?: number; })` — Opens the toast
  and optionally overrides its content or duration for that display.
- `close(reason?: "api" | "timeout" | "action" | "close-button" | "swipe" | "escape")` — Closes the toast and emits a
  `wc-toast-close` event with the supplied reason.

#### Events

- `wc-toast-open` — Fired when the toast becomes visible. `event.detail.reason` indicates why the toast opened.
- `wc-toast-close` — Fired when the toast closes. The detail includes a `reason` such as `timeout`, `action`, or
  `swipe`.
- `wc-toast-action` — Emitted when the default action button is activated.
- `wc-toast-pause` / `wc-toast-resume` — Fired when the auto-dismiss timer pauses or resumes because of pointer,
  focus, swipe, or visibility interactions.

#### Styling hooks

Customise appearance with CSS properties or the exposed parts:

- Custom properties: `--wc-toast-background`, `--wc-toast-foreground`, `--wc-toast-shadow`, `--wc-toast-border`,
  `--wc-toast-radius`, `--wc-toast-padding`, `--wc-toast-viewport-padding`, `--wc-toast-action-background`,
  `--wc-toast-action-color`, `--wc-toast-close-color`, `--wc-toast-swipe-move-x`, `--wc-toast-swipe-end-x`, etc.
- Parts: `::part(viewport)`, `::part(toast)`, `::part(title)`, `::part(description)`, `::part(actions)`,
  `::part(action)`, `::part(close)`.

### Examples

See [`index.html`](./index.html) for live demos showcasing:

- OTP field variations (numeric, masked, vertical layouts) with event logging.
- Accordion setups demonstrating `single`/`multiple` behavior, custom theming, and horizontal orientation.
- Alert dialogs with destructive confirmations, async flows, and custom styling via CSS properties.
- Aspect ratio containers framing responsive images and responsive embeds.
- Hover cards that preview Radix UI social metadata with delayed entry/exit.
- Dropdown menus with submenus, checkboxes, and radio groups mirroring Radix UI ergonomics.
- Toast notifications with programmatic triggers, accessible time descriptions, and swipe-to-dismiss behaviour.

## Contributing

- Place new components inside [`src/`](./src) as standalone modules.
- Export functionality by registering custom elements within the file and guarding repeated registrations.
- Document attributes, events, and styling hooks in this README and surface usage examples in `index.html`.<|MERGE_RESOLUTION|>--- conflicted
+++ resolved
@@ -20,11 +20,8 @@
 <script type="module" src="https://cdn.example.com/web-components/form.js"></script>
 <script type="module" src="https://cdn.example.com/web-components/collapsible.js"></script>
 <script type="module" src="https://cdn.example.com/web-components/checkbox.js"></script>
-<<<<<<< HEAD
 <script type="module" src="https://cdn.example.com/web-components/radio-group.js"></script>
-=======
 <script type="module" src="https://cdn.example.com/web-components/select.js"></script>
->>>>>>> 25cdb402
 <script type="module" src="https://cdn.example.com/web-components/password-toggle-field.js"></script>
 <script type="module" src="https://cdn.example.com/web-components/popover.js"></script>
 <script type="module" src="https://cdn.example.com/web-components/separator.js"></script>
@@ -199,7 +196,6 @@
 - Parts: `::part(root)`, `::part(control)`, `::part(indicator)`, `::part(label)`.
 - Data attributes: `[data-state="checked" | "unchecked" | "indeterminate"]`, `[data-disabled="true"]`.
 
-<<<<<<< HEAD
 ### `<wc-radio-group>`
 
 An accessible radio group with roving focus, loopable keyboard navigation, and form association built in. Each
@@ -211,7 +207,6 @@
   <wc-radio-group-item value="comfortable">Comfortable</wc-radio-group-item>
   <wc-radio-group-item value="compact">Compact</wc-radio-group-item>
 </wc-radio-group>
-=======
 ### `<wc-select>`
 
 Framework-agnostic select element that composes a trigger button, floating listbox, grouped options, separators,
@@ -247,12 +242,10 @@
     progress.value = Math.min(progress.value + 8, progress.max);
   });
 </script>
->>>>>>> 25cdb402
 ```
 
 #### Attributes & properties
 
-<<<<<<< HEAD
 | Attribute | Type | Default | Description |
 | --- | --- | --- | --- |
 | `value` | string | First enabled item's value | Currently selected option. Reflects to the `value` property. |
@@ -284,7 +277,6 @@
   each item for fine-grained theming.
 - Data attributes: `[data-state="checked"|"unchecked"]`, `[data-disabled="true"]`, and `[data-orientation]` support
   state-based styling.
-=======
 | Name | Type | Default | Description |
 | --- | --- | --- | --- |
 | `value` | string | `""` | Currently selected option value. Reflects to the `value` property. |
@@ -341,7 +333,6 @@
 - Parts: `::part(track)`, `::part(indicator)`, `::part(label)`.
 - Data attributes: `[data-state="loading" | "complete" | "indeterminate"]`, `[data-value]`, `[data-max]` for
   state-driven styling.
->>>>>>> 25cdb402
 
 ### `<wc-password-toggle-field>`
 
