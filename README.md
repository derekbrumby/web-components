--- conflicted
+++ resolved
@@ -378,7 +378,6 @@
   `--wc-badge-text-transform`.
 - Parts: `::part(surface)` targets the pill surface for advanced customisation.
 
-<<<<<<< HEAD
 ### `<wc-button>`
 
 Display accessible call-to-action buttons or anchored links with consistent styling, hover states,
@@ -397,7 +396,6 @@
     <path d="M12 5v14m7-7H5" stroke="currentColor" stroke-width="2" stroke-linecap="round" />
   </svg>
 </wc-button>
-=======
 ### `<wc-alert>`
 
 Display inline callouts for success, info, or destructive messaging with optional icon, title, and
@@ -445,14 +443,12 @@
     <li>Verify billing address</li>
   </ul>
 </wc-alert>
->>>>>>> 26013e78
 ```
 
 #### Attributes & properties
 
 | Name | Type | Default | Description |
 | --- | --- | --- | --- |
-<<<<<<< HEAD
 | `variant` | string | `"default"` | Visual style. Choose from `default`, `outline`, `ghost`, `destructive`, `secondary`, or `link`. |
 | `size` | string | `"default"` | Spacing preset. Supports `sm`, `default`, `lg`, `icon`, `icon-sm`, and `icon-lg`. |
 | `disabled` | boolean | `false` | Disables interaction, removes hover/active effects, and sets `aria-disabled` when rendering as a link. |
@@ -501,7 +497,6 @@
 
 - **2025-09-24:** Added `icon-sm` and `icon-lg` size presets to better match compact and spacious
   toolbar layouts.
-=======
 | `variant` | string | `"default"` | Visual treatment for the alert. Supports `default` (subtle) or `destructive`. |
 
 #### Slots
@@ -524,7 +519,6 @@
   `--wc-alert-title-font-weight`, `--wc-alert-description-color`,
   `--wc-alert-description-font-size`, `--wc-alert-shadow`.
 - Parts: `::part(surface)`, `::part(icon)`, `::part(content)`, `::part(title)`, `::part(description)`.
->>>>>>> 26013e78
 
 ### `<wc-kbd>`
 
