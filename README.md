# Web Components

A collection of zero-dependency web components designed for CDN delivery. Each component lives in
[`src/`](./src) as a standalone module that registers its custom element when loaded.

## Getting started

Include the scripts in any HTML page. The files expose ES modules so they can be referenced with
`type="module"` script tags or bundled with your favorite tooling.

```html
<script type="module" src="https://cdn.example.com/web-components/otp-field.js"></script>
<script type="module" src="https://cdn.example.com/web-components/accordion.js"></script>
<script type="module" src="https://cdn.example.com/web-components/alert-dialog.js"></script>
<script type="module" src="https://cdn.example.com/web-components/dialog.js"></script>
<script type="module" src="https://cdn.example.com/web-components/avatar.js"></script>
<script type="module" src="https://cdn.example.com/web-components/navigation-menu.js"></script>
<script type="module" src="https://cdn.example.com/web-components/label.js"></script>
<script type="module" src="https://cdn.example.com/web-components/hover-card.js"></script>
<script type="module" src="https://cdn.example.com/web-components/form.js"></script>
<script type="module" src="https://cdn.example.com/web-components/collapsible.js"></script>
<script type="module" src="https://cdn.example.com/web-components/checkbox.js"></script>
<script type="module" src="https://cdn.example.com/web-components/radio-group.js"></script>
<script type="module" src="https://cdn.example.com/web-components/select.js"></script>
<script type="module" src="https://cdn.example.com/web-components/password-toggle-field.js"></script>
<script type="module" src="https://cdn.example.com/web-components/spinner.js"></script>
<script type="module" src="https://cdn.example.com/web-components/scroll-area.js"></script>
<script type="module" src="https://cdn.example.com/web-components/popover.js"></script>
<script type="module" src="https://cdn.example.com/web-components/separator.js"></script>
<script type="module" src="https://cdn.example.com/web-components/toolbar.js"></script>
<script type="module" src="https://cdn.example.com/web-components/progress.js"></script>
```

Alternatively, clone this repository and open [`index.html`](./index.html) to explore interactive
examples for each component.

## Components

<<<<<<< HEAD
### `<wc-markdown-viewer>`

Render markdown from an inline string or fetch it from a remote `.md` file while keeping the output
sanitized. The component ships zero runtime dependencies, exposing slots for loading states and CSS
hooks for theming.

```html
<script type="module" src="https://cdn.example.com/web-components/markdown-viewer.js"></script>

<!-- Inline markdown -->
<wc-markdown-viewer markdown="# Hello!\nBuilt for CDN delivery."></wc-markdown-viewer>

<!-- Remote markdown -->
<wc-markdown-viewer src="/docs/welcome.md">
  <span slot="loading">Loading documentation…</span>
</wc-markdown-viewer>
=======
### `<wc-spinner>`

An accessible loading indicator with no runtime dependencies. Customize the spinner’s size, stroke, and color with
CSS custom properties while keeping a polite status message for assistive technologies.

```html
<wc-spinner label="Processing payment"></wc-spinner>
>>>>>>> e12d4b10
```

#### Attributes & properties

| Name | Type | Default | Description |
| --- | --- | --- | --- |
<<<<<<< HEAD
| `markdown` | string | `""` | Inline markdown string to render immediately. |
| `src` | string | `""` | URL pointing to a markdown resource that will be fetched and rendered. |

#### Slots

- _(default)_ — Optional fallback markdown text. Used when neither `markdown` nor `src` provide
  content.
- `loading` — Displayed while a remote `src` document is loading.

#### Events

- `markdown-loadstart` — Fired when a remote request begins. `event.detail` includes `{ source }`.
- `markdown-load` — Emitted after successfully fetching content. `event.detail.markdown` contains
  the raw string.
- `markdown-error` — Fired when fetching fails. Access the thrown `error` through
  `event.detail.error`.

#### Styling hooks

- Custom properties: `--markdown-viewer-color`, `--markdown-viewer-background`,
  `--markdown-viewer-padding`, `--markdown-viewer-code-background`,
  `--markdown-viewer-code-color`, `--markdown-viewer-inline-code-background`,
  `--markdown-viewer-inline-code-color`, `--markdown-viewer-link-color`,
  `--markdown-viewer-heading-margin`, and more.
- Parts: `::part(container)`, `::part(empty)`, `::part(error)`.
=======
| `label` | string | `"Loading"` | Sets the accessible status text announced to assistive technologies. Mirrors to `aria-label` when one is not provided. |
| `visual-label` | boolean | `false` | Reveals the accessible label next to the indicator so the status is shown visually as well. |

#### Slots

- _(default)_ — Optional inline content displayed after the spinner. Useful for custom status text or icons.

#### Styling hooks

- CSS custom properties: `--wc-spinner-size`, `--wc-spinner-stroke-width`, `--wc-spinner-track-color`,
  `--wc-spinner-color`, `--wc-spinner-gap`, `--wc-spinner-duration`.
- Parts: `::part(icon)` for the SVG container, `::part(label)` for the accessible status text (visible when
  `visual-label` is present).

The element defaults to `role="status"`, `aria-live="polite"`, and `aria-busy="true"` so updates are announced without
stealing focus.
>>>>>>> e12d4b10

### `<wc-label>`

An accessible label element that stays associated with controls whether you link them via the `for`
attribute or nest the control inside the component.

```html
<wc-label for="first-name">First name</wc-label>
<input id="first-name" type="text" value="Pedro Duarte" />

<wc-label>
  Email notifications
  <input slot="control" type="checkbox" checked />
</wc-label>
```

#### Key attributes & properties

| Name | Type | Default | Description |
| --- | --- | --- | --- |
| `for` | string | `""` | Associates the label with a control by id, identical to the native attribute. |
| `htmlFor` property | string | `""` | Property alias for `for`, useful when setting the target programmatically. |
| `control` property | `HTMLElement \| null` | `null` | Accesses the associated control element, prioritizing slotted content. |

#### Slots

- _(default)_ — Label text or inline content.
- `control` — Place a native control to wrap it with the label while keeping interactions intact.

#### Styling hooks

Tune presentation with CSS custom properties and parts:

- Custom properties: `--label-gap`, `--label-gap-with-control`, `--label-font-size`, `--label-font-weight`,
  `--label-line-height`, `--label-color`, `--label-background`, `--label-radius`, `--label-focus-outline`, and
  more.
- Parts: `::part(label)`, `::part(text)`, `::part(control)` for scoped theming without breaking internals.
### `<wc-separator>`

A flexible divider that mirrors the semantics of `<hr>` while offering vertical orientation support and
decorative presentation for purely visual usage. By default the component exposes `role="separator"`
so assistive technologies understand its purpose.

```html
<div class="stack">
  <h3>Integrations</h3>
  <p>Connect to your existing workflow with a few clicks.</p>
  <wc-separator></wc-separator>
  <div class="links">
    <a href="#">Docs</a>
    <wc-separator orientation="vertical" decorative></wc-separator>
    <a href="#">API status</a>
  </div>
</div>
```

#### Attributes & properties

| Name | Type | Default | Description |
| --- | --- | --- | --- |
| `orientation` | `"horizontal" \| "vertical"` | `"horizontal"` | Controls the axis the separator occupies. Vertical separators collapse their width and stretch to the available height. |
| `decorative` | boolean | `false` | Removes the structural `role` and hides the separator from assistive tech for purely visual separation. |
| `orientation` property | `"horizontal" \| "vertical"` | `"horizontal"` | Property alias for the orientation attribute. |
| `decorative` property | boolean | `false` | Reflects to the `decorative` attribute for imperative toggling. |

#### Styling hooks

- CSS custom properties: `--separator-thickness`, `--separator-color`, `--separator-length`,
  `--separator-radius`, `--separator-margin`.
- Parts: `::part(separator)` targets the internal rule element without breaking encapsulation.
- Data attributes: `[data-orientation="horizontal" | "vertical"]` for orientation aware styling.

### `<wc-form>`

An opinionated contact form that mirrors the Radix UI demo experience. It wires native constraint
validation to accessible inline messages, automatically focuses the first invalid control, and exposes
helpers for server-driven errors.

```html
<wc-form id="support-form" submit-label="Post question"></wc-form>

<script type="module" src="https://cdn.example.com/web-components/form.js"></script>
<script type="module">
  const form = document.getElementById('support-form');
  form?.addEventListener('wc-form-data', (event) => {
    console.log('Form payload', event.detail);
  });
  form?.addEventListener('wc-form-submit', (event) => {
    // Forward FormData to your API endpoint
    fetch('/api/support', { method: 'POST', body: event.detail });
  });
</script>
```

#### Attributes

| Attribute | Type | Default | Description |
| --- | --- | --- | --- |
| `submit-label` | string | `"Post question"` | Customises the text shown on the submit button. |

#### Methods

- `reset()` — clears the form, removes validation messages, and resets custom errors.
- `setCustomError(name: string, message: string)` — toggles a custom validation message for a field
  (`"email"` or `"question"`).
- `clearCustomError(name: string)` — convenience wrapper around `setCustomError(name, "")`.

#### Events

- `wc-form-submit` — fired after successful validation. `event.detail` is the `FormData` instance ready
  for network submission.
- `wc-form-data` — fired alongside `wc-form-submit` with a plain object version of the current values.

#### Styling hooks

- Custom properties: `--wc-form-background`, `--wc-form-foreground`, `--wc-form-muted`,
  `--wc-form-field-background`, `--wc-form-field-border`, `--wc-form-field-border-hover`,
  `--wc-form-field-border-focus`, `--wc-form-submit-background`, `--wc-form-submit-color`,
  `--wc-form-submit-hover`, `--wc-form-radius`, `--wc-form-field-radius`, `--wc-form-shadow`,
  `--wc-form-input-padding`, `--wc-form-message-error`, `--wc-form-message-error-color`, and more.
- Parts: `::part(container)`, `::part(header)`, `::part(title)`, `::part(description)`, `::part(form)`,
  `::part(field)`, `::part(label)`, `::part(messages)`, `::part(message)`, `::part(control)`,
  `::part(submit)` allow deep theming.
### `<wc-checkbox>`

An accessible, tri-state checkbox control that mirrors Radix UI’s anatomy without runtime dependencies. It
supports indeterminate states, full keyboard navigation, and form association.

```html
<form onsubmit="event.preventDefault();">
  <wc-checkbox name="terms" value="accepted" required checked>
    Accept terms and conditions.
  </wc-checkbox>
</form>
```

#### Attributes & properties

| Attribute | Type | Default | Description |
| --- | --- | --- | --- |
| `checked` | boolean | `false` | Sets the checkbox to the checked state. Reflects to the `checked` property. |
| `indeterminate` | boolean | `false` | Displays the indeterminate (mixed) state without marking it as checked. |
| `disabled` | boolean | `false` | Removes the checkbox from the focus order and blocks interaction. |
| `required` | boolean | `false` | Marks the checkbox as required when used inside a form. |
| `value` | string | `"on"` | Value submitted with the parent form whenever the checkbox is checked. |
| `name` | string | `""` | Associates the element with form submission entries. |

Imperatively call `toggle(force?: boolean)` to flip the state or force a particular value.

#### Events

- `input`: Fired whenever user interaction updates the state. Bubbles and is composed.
- `change`: Mirrors the native checkbox `change` event semantics.

#### Styling hooks

- CSS custom properties: `--checkbox-size`, `--checkbox-radius`, `--checkbox-border-width`,
  `--checkbox-border-color`, `--checkbox-background`, `--checkbox-background-checked`,
  `--checkbox-background-indeterminate`, `--checkbox-foreground`, `--checkbox-shadow`, `--checkbox-focus-ring`,
  `--checkbox-gap`, `--checkbox-label-color`.
- Parts: `::part(root)`, `::part(control)`, `::part(indicator)`, `::part(label)`.
- Data attributes: `[data-state="checked" | "unchecked" | "indeterminate"]`, `[data-disabled="true"]`.

### `<wc-radio-group>`

An accessible radio group with roving focus, loopable keyboard navigation, and form association built in. Each
`<wc-radio-group-item>` renders a stylable control and indicator while ensuring only one option stays selected.

```html
<wc-radio-group name="density" default-value="comfortable">
  <wc-radio-group-item value="default">Default</wc-radio-group-item>
  <wc-radio-group-item value="comfortable">Comfortable</wc-radio-group-item>
  <wc-radio-group-item value="compact">Compact</wc-radio-group-item>
</wc-radio-group>
### `<wc-select>`

Framework-agnostic select element that composes a trigger button, floating listbox, grouped options, separators,
and typeahead navigation. Inspired by the Radix UI Select primitive, the component ships with zero runtime
dependencies and exposes rich styling hooks.

```html
<wc-select placeholder="Select a fruit…">
  <wc-select-group label="Fruits">
    <wc-select-option value="apple">Apple</wc-select-option>
    <wc-select-option value="banana">Banana</wc-select-option>
    <wc-select-option value="blueberry">Blueberry</wc-select-option>
  </wc-select-group>

  <wc-select-separator></wc-select-separator>

  <wc-select-group label="Vegetables">
    <wc-select-option value="aubergine">Aubergine</wc-select-option>
    <wc-select-option value="carrot" disabled>Carrot</wc-select-option>
  </wc-select-group>
</wc-select>
### `<wc-progress>`

Display task completion with a lightweight, accessible progress indicator. The component mirrors the Radix UI
progress bar API while keeping the markup minimal and themable through CSS custom properties.

```html
<wc-progress id="task-progress" value="32" max="80" label="File upload"></wc-progress>
<script type="module" src="https://cdn.example.com/web-components/progress.js"></script>
<script type="module">
  const progress = document.getElementById('task-progress');
  progress?.addEventListener('click', () => {
    progress.value = Math.min(progress.value + 8, progress.max);
  });
</script>
```

#### Attributes & properties

| Attribute | Type | Default | Description |
| --- | --- | --- | --- |
| `value` | string | First enabled item's value | Currently selected option. Reflects to the `value` property. |
| `default-value` | string | `""` | Initial value applied when no `value` attribute or property is set. |
| `name` | string | `""` | Associates the group with form submissions; uses the selected value. |
| `orientation` | `"vertical" \| "horizontal"` | `"vertical"` | Switch between stacked and inline layouts and keyboard direction. |
| `disabled` | boolean | `false` | Disables the entire group and removes items from the tab order. |
| `required` | boolean | `false` | When true, native validation requires a selection before form submission. |
| `loop` | boolean | `true` | Allows arrow-key navigation to wrap from the last item back to the first. |

Set `disabled` on individual `<wc-radio-group-item>` elements to remove specific choices while keeping the rest
interactive.

#### Events

- `wc-radio-group-value-change` — fired whenever the selection changes. `event.detail` contains the new `value`
  and the `origin` (`"pointer"` or `"keyboard"`).
- `input` — mirrors the native `input` event, useful for reacting to changes in real time.
- `change` — dispatched after the group updates, matching native form semantics.

#### Styling hooks

- Group-level custom properties: `--wc-radio-group-gap`, `--wc-radio-group-direction`.
- Item-level custom properties: `--wc-radio-item-size`, `--wc-radio-item-indicator-size`, `--wc-radio-item-gap`,
  `--wc-radio-item-radius`, `--wc-radio-item-background`, `--wc-radio-item-background-hover`,
  `--wc-radio-item-border`, `--wc-radio-item-shadow`, `--wc-radio-item-focus-ring`,
  `--wc-radio-item-indicator-color`, `--wc-radio-item-label-color`.
- Parts: `::part(root)` on the group, and `::part(item)`, `::part(control)`, `::part(indicator)`, `::part(label)` on
  each item for fine-grained theming.
- Data attributes: `[data-state="checked"|"unchecked"]`, `[data-disabled="true"]`, and `[data-orientation]` support
  state-based styling.
| Name | Type | Default | Description |
| --- | --- | --- | --- |
| `value` | string | `""` | Currently selected option value. Reflects to the `value` property. |
| `placeholder` | string | `"Select an option"` | Text shown inside the trigger when no item is selected. |
| `disabled` | boolean | `false` | Removes the component from the focus order and blocks interaction. |
| `open` property | boolean (read-only) | `false` | Indicates whether the dropdown content is visible. |

Call `open()` and `close()` to imperatively toggle the dropdown. The component also emits native `input` and
`change` events whenever the selection changes.

#### Child elements

- `<wc-select-option>` — individual choice with `value`, `disabled`, and optional `text-value` attributes for custom
  typeahead labels.
- `<wc-select-group>` — wraps related options and exposes a `label` attribute for accessible grouping.
- `<wc-select-separator>` — renders a visual separator between option clusters.

#### Events

- `wc-select-toggle` — fired whenever the dropdown opens or closes. `event.detail.open` is a boolean.
- `wc-select-change` — dispatched after the value changes. `event.detail.value` provides the new value and
  `event.detail.option` references the selected `<wc-select-option>` element.

#### Styling hooks

- CSS custom properties: `--wc-select-trigger-height`, `--wc-select-trigger-padding`,
  `--wc-select-trigger-radius`, `--wc-select-trigger-background`, `--wc-select-trigger-color`,
  `--wc-select-trigger-placeholder`, `--wc-select-trigger-border`, `--wc-select-trigger-shadow`,
  `--wc-select-trigger-focus-ring`, `--wc-select-content-background`, `--wc-select-content-border`,
  `--wc-select-content-radius`, `--wc-select-content-shadow`, `--wc-select-viewport-padding`,
  `--wc-select-viewport-max-height`, `--wc-select-icon-color`, `--wc-select-option-radius`,
  `--wc-select-option-padding`, `--wc-select-option-color`, `--wc-select-option-background`,
  `--wc-select-option-highlighted-background`, `--wc-select-option-highlighted-color`,
  `--wc-select-option-disabled-color`, `--wc-select-option-indicator-color`, `--wc-select-group-label-color`,
  `--wc-select-separator-color`.
- Parts: `::part(trigger)`, `::part(value)`, `::part(icon)`, `::part(content)`, `::part(viewport)`,
  `::part(option)`, `::part(indicator)`, `::part(text)`, `::part(group)`, `::part(label)`, `::part(group-options)`,
  `::part(separator)`.
| `value` | number \| null | `null` | Sets the current completion value. Remove the attribute or set to `null` for the indeterminate state. |
| `max` | number | `100` | Defines the maximum completion value that represents 100%. Must be greater than 0. |
| `label` | string | `""` | Optional accessible label forwarded to `aria-label`. Omit when labelling externally via `aria-labelledby`. |
| `value-text` | string | `""` | Custom text announced to assistive tech. Defaults to a generated percentage description when determinate. |

#### Slots

- `label` — Provide visible helper text that appears below the progress indicator while remaining outside the track.

#### Styling hooks

- CSS custom properties: `--progress-width`, `--progress-min-width`, `--progress-height`, `--progress-radius`,
  `--progress-background`, `--progress-indicator-background`, `--progress-indicator-foreground`,
  `--progress-transition-duration`, `--progress-transition-timing`, `--progress-complete-duration`,
  `--progress-indeterminate-duration`, `--progress-indeterminate-easing`.
- Parts: `::part(track)`, `::part(indicator)`, `::part(label)`.
- Data attributes: `[data-state="loading" | "complete" | "indeterminate"]`, `[data-value]`, `[data-max]` for
  state-driven styling.

### `<wc-password-toggle-field>`

Reveal or mask passwords with a single component that handles focus management, accessibility, and form
integration. Pointer toggles return focus to the input for fast editing, while keyboard toggles preserve button
focus for consistent navigation. After submission, the component re-masks the value to avoid accidental plaintext
storage.

```html
<form onsubmit="event.preventDefault();">
  <wc-password-toggle-field
    name="password"
    placeholder="Enter password"
    autocomplete="current-password"
    show-label="Show password"
    hide-label="Hide password"
    required
  ></wc-password-toggle-field>
  <button type="submit">Submit</button>
</form>
```

#### Attributes & properties

| Name | Type | Default | Description |
| --- | --- | --- | --- |
| `value` | string | `""` | Current password value. Reflects the form submission value. |
| `default-visible` | boolean | `false` | Shows the password on first render while leaving the attribute free to reflect live visibility. |
| `visible` property | boolean | `false` | Runtime visibility flag. Updates automatically when the toggle is used. |
| `label` | string | `""` | Provides an `aria-label` for the input when no external label is linked. |
| `show-label` | string | `"Show password"` | Accessible text announced when the password is hidden. |
| `hide-label` | string | `"Hide password"` | Accessible text announced when the password is visible. |
| `disabled` | boolean | `false` | Disables both the input and toggle button. |
| `required` | boolean | `false` | Marks the field as required when used in forms. |
| `autocomplete` | string | `"current-password"` | Pass through to the internal input for password managers. |

Standard `<input>` attributes such as `name`, `placeholder`, `pattern`, `inputmode`, `autofocus`, `minlength`, and
`maxlength` forward directly to the internal control.

#### Events

- `visibilitychange` — fired whenever the reveal state changes. The event detail is `{ visible: boolean }` and the
  event bubbles across shadow boundaries.

#### Styling hooks

- CSS custom properties: `--wc-password-field-height`, `--wc-password-field-radius`,
  `--wc-password-field-background`, `--wc-password-field-border`, `--wc-password-field-border-hover`,
  `--wc-password-field-border-focus`, `--wc-password-field-shadow-focus`, `--wc-password-field-gap`,
  `--wc-password-field-color`, `--wc-password-field-placeholder`, `--wc-password-field-toggle-size`,
  `--wc-password-field-toggle-color`, `--wc-password-field-toggle-color-active`,
  `--wc-password-field-toggle-background`, `--wc-password-field-toggle-background-hover`.
- Parts: `::part(wrapper)`, `::part(input)`, `::part(toggle)`, `::part(icon)`, `::part(assistive-text)`.
- Data attributes: `[data-visible="true" | "false"]` on the host and toggle button for style adjustments.

### `<wc-toolbar>`

An accessible formatting toolbar that groups common text controls, mimicking the Radix UI toolbar demo.
It ships with multiple toggle buttons for bold, italic, and strikethrough, an exclusive alignment toggle
group, a metadata link, and a share action. Keyboard users can cycle through controls with the arrow keys
thanks to the roving tabindex implementation.

```html
<wc-toolbar alignment="left"></wc-toolbar>

<script type="module" src="https://cdn.example.com/web-components/toolbar.js"></script>
<script type="module">
  const toolbar = document.querySelector('wc-toolbar');
  toolbar?.addEventListener('wc-toolbar-share', (event) => {
    const { alignment, formats } = event.detail;
    console.log(`Share clicked with ${alignment} alignment and formats:`, formats);
  });
</script>
```

#### Attributes

| Attribute | Type | Default | Description |
| --- | --- | --- | --- |
| `alignment` | string | `"center"` | Controls the active alignment toggle. Accepts `"left"`, `"center"`, or `"right"`. |
| `aria-label` | string | `"Formatting options"` | Overrides the accessible label announced for the toolbar container. |

#### Properties

- `formats: string[]` — read-only array describing the currently active formatting toggles.

#### Events

- `wc-toolbar-format-change` — fired when a formatting toggle is activated or deactivated. Detail includes the
  active `value` array and information about the toggled control.
- `wc-toolbar-alignment-change` — emitted whenever the alignment selection changes. Detail contains the active
  alignment.
- `wc-toolbar-share` — triggered when the share button is pressed. Detail carries the alignment and format
  selections at the moment of activation.

#### Styling hooks

- Custom properties: `--toolbar-background`, `--toolbar-radius`, `--toolbar-shadow`, `--toolbar-color`,
  `--toolbar-accent`, `--toolbar-accent-contrast`, `--toolbar-accent-hover`, `--toolbar-hover`,
  `--toolbar-hover-contrast`, `--toolbar-focus-ring`, `--toolbar-separator-color`, `--toolbar-font-family`.
- Parts: `::part(toolbar)`, `::part(toggle-group)`, `::part(toggle)`, `::part(separator)`, `::part(metadata)`,
  `::part(share)`.

### `<wc-otp-field>`

A form-associated input optimized for one-time-password (OTP) or verification codes. It handles cell
focus management, paste-to-fill, keyboard navigation, validation, auto-submit, and exposes events for
integration.

```html
<form onsubmit="event.preventDefault();">
  <wc-otp-field
    name="otp"
    length="6"
    validation-type="numeric"
    auto-submit
    placeholder="•"
    autocomplete="one-time-code"
    style="
      --otp-gap: 0.75rem;
      --otp-input-size: 56px;
      --otp-font-size: 20px;
      --otp-border-focus: 2px solid #4f46e5;
      --otp-shadow-focus: 0 0 0 6px rgba(79, 70, 229, 0.15);
    "
  ></wc-otp-field>
  <button type="submit">Verify</button>
</form>
```

#### Key attributes

| Attribute | Type | Default | Description |
| --- | --- | --- | --- |
| `length` | number | `6` | Number of input cells. |
| `validation-type` | `numeric` \| `alphanumeric` \| `any` | `numeric` | Allowed character set. |
| `type` | `text` \| `password` | `text` | Controls masking for display. |
| `orientation` | `horizontal` \| `vertical` | `horizontal` | Layout direction for the cells. |
| `auto-submit` | boolean | `false` | Automatically submits the host form when all cells are filled. |
| `placeholder` | string | `""` | Placeholder glyph shown in empty cells. |
| `dir` | `ltr` \| `rtl` \| `auto` | `ltr` | Sets text direction for input cells. |

The element also forwards standard attributes like `name`, `autocomplete`, `autofocus`, and `disabled`.

#### Events

- `valuechange`: fired whenever the combined value changes. The event detail includes `{ value: string }`.
- `autosubmit`: emitted when `auto-submit` is enabled and the component completes entry without a native
  `form` available.

#### Styling hooks

Customize the component with CSS custom properties and parts:

- Custom properties: `--otp-gap`, `--otp-input-size`, `--otp-font-size`, `--otp-radius`, `--otp-bg`,
  `--otp-color`, `--otp-border`, `--otp-border-focus`, `--otp-shadow-focus`, etc.
- Parts: `::part(root)`, `::part(cell)`, `::part(input)`, `::part(hidden-input)` for granular theming.

### `<wc-accordion>` + `<wc-accordion-item>`

An accessible accordion system that mirrors the Radix UI anatomy. Use the root element to orchestrate
items and configure expansion behavior.

```html
<wc-accordion type="single" collapsible>
  <wc-accordion-item value="item-1">
    <span slot="trigger">Is it accessible?</span>
    <p slot="content">Yes. It adheres to the WAI-ARIA accordion pattern.</p>
  </wc-accordion-item>
  <wc-accordion-item value="item-2">
    <span slot="trigger">Can it be restyled?</span>
    <p slot="content">Absolutely! Override CSS custom properties or use ::part selectors.</p>
  </wc-accordion-item>
</wc-accordion>
```

Each `<wc-accordion-item>` exposes a `slot="trigger"` for the clickable label and a `slot="content"` for
panel content. Items generate a fallback unique `value` if one is not supplied, ensuring controlled
interaction even when used declaratively.

#### Root attributes

| Attribute | Type | Default | Description |
| --- | --- | --- | --- |
| `type` | `single` \| `multiple` | `single` | Controls whether multiple panels can be open. |
| `collapsible` | boolean | `false` | When `type="single"`, allows closing the active item. |
| `orientation` | `vertical` \| `horizontal` | `vertical` | Adjusts keyboard navigation and layout hints. |
| `value` | string | `""` | Currently open item when `type="single"`. |
| `values` | comma-delimited string | `""` | Open items when `type="multiple"`. |

#### Item attributes

| Attribute | Type | Default | Description |
| --- | --- | --- | --- |
| `value` | string | auto-generated | Unique identifier used for programmatic control. |
| `open` | boolean | `false` | Forces the panel open. Useful for defaults. |
| `disabled` | boolean | `false` | Removes the item from interaction and focus order. |
| `heading-level` | 1-6 | `3` | Sets the `aria-level` for the internal header. |

#### Events

- `change` (emitted from `<wc-accordion>`): includes `{ value: string }` for single mode or
  `{ values: string[] }` for multiple mode.

#### Styling hooks

Both the root and items expose rich customization options:

- Root CSS properties: `--accordion-radius`, `--accordion-border`, `--accordion-surface`, `--accordion-gap`.
- Item CSS properties: `--accordion-trigger-background`, `--accordion-trigger-padding`,
  `--accordion-transition-duration`, `--accordion-content-background`, and more.
- Parts: `::part(item)`, `::part(trigger)`, `::part(trigger-label)`, `::part(indicator)`,
  `::part(panel)`, `::part(panel-inner)` allow precise targeting.

### `<wc-collapsible>`

An interactive disclosure that mirrors the Radix UI Collapsible primitive. It exposes dedicated slots for
the summary line, an optional preview area, and the collapsible body so you can recreate complex layouts
without extra wrappers.

```html
<wc-collapsible style="--collapsible-width: 300px;">
  <span slot="summary">@peduarte starred 3 repositories</span>
  <div slot="peek">@radix-ui/primitives</div>
  <div>
    <div>@radix-ui/colors</div>
    <div>@radix-ui/themes</div>
  </div>
</wc-collapsible>
```

The component manages keyboard interaction (Enter/Space), exposes imperative `show()`, `hide()`, and
`toggle()` methods, and emits an `openchange` event whenever the visibility switches.

#### Attributes & properties

| Attribute | Type | Default | Description |
| --- | --- | --- | --- |
| `open` | boolean | `false` | Controls visibility. Can be set declaratively or via the `open` property. |
| `disabled` | boolean | `false` | Disables interaction and updates the button's focusability. |

#### Slots

- `summary`: Required. Text or elements displayed alongside the toggle button.
- `peek`: Optional. Content that remains visible regardless of state (for featured items or previews).
- _default_: Collapsible body content shown when expanded.

#### Events

- `openchange`: Bubbles with `{ open: boolean }` whenever the panel expands or collapses.

#### Styling hooks

Tune the component using custom properties or part selectors:

- Custom properties: `--collapsible-width`, `--collapsible-background`, `--collapsible-trigger-size`,
  `--collapsible-trigger-background`, `--collapsible-summary-color`, `--collapsible-content-background`,
  `--collapsible-content-gap`, and more.
- Parts: `::part(container)`, `::part(header)`, `::part(summary)`, `::part(trigger)`, `::part(preview)`,
  `::part(content)`, `::part(icon-open)`, `::part(icon-closed)`.

### `<wc-aspect-ratio>`

A lightweight container that locks its slotted content to a specific ratio. Useful for media, embeds,
and previews where consistent sizing is required regardless of the viewport width.

```html
<wc-aspect-ratio ratio="16/9" style="max-width: 320px;">
  <img
    src="https://images.unsplash.com/photo-1535025183041-0991a977e25b?w=640&dpr=2&q=80"
    alt="Landscape photograph by Tobias Tullius"
    style="border-radius: inherit;"
  />
</wc-aspect-ratio>
```

#### Key attributes

| Attribute | Type | Default | Description |
| --- | --- | --- | --- |
| `ratio` | number \| string | `1` | Desired width/height ratio (supports decimals, `16/9`, or `4:3` strings). |

The component also exposes a `ratio` property for imperative updates.

#### Styling hooks

Tune the container with CSS custom properties or target internal parts:

- Custom properties: `--aspect-ratio-background`, `--aspect-ratio-border`, `--aspect-ratio-border-radius`,
  `--aspect-ratio-shadow`, `--aspect-ratio-overflow`, `--aspect-ratio-content-align`,
  `--aspect-ratio-content-justify`, `--aspect-ratio-object-fit`.
- Parts: `::part(frame)`, `::part(content)` allow scoped overrides.

### `<wc-scroll-area>`

Overlay scrollbars that sit on top of the viewport while leaving layout untouched. The component keeps
native scrolling behaviour—including keyboard navigation—while exposing hooks to restyle the bars and
thumbs.

```html
<wc-scroll-area style="inline-size: 220px; block-size: 240px; --scroll-area-background: #fff;">
  <div class="tag-stack">
    <h4>Tags</h4>
    <ul>
      <li>v1.2.0-beta.50</li>
      <li>v1.2.0-beta.49</li>
      <li>v1.2.0-beta.48</li>
      <!-- ... -->
    </ul>
  </div>
</wc-scroll-area>
```

#### Attributes

| Attribute | Type | Default | Description |
| --- | --- | --- | --- |
| `type` | `'hover' \| 'scroll' \| 'always'` | `'hover'` | Controls when scrollbars are shown. `hover` reveals them on hover or scroll, `scroll` only during interaction, and `always` keeps them visible. |
| `scroll-hide-delay` | number | `600` | Milliseconds to wait before fading the bars after scrolling when `type` is `hover` or `scroll`. |
| `dir` | `'ltr' \| 'rtl'` | inherit | Forces the scrollbar placement and horizontal math for right-to-left layouts. |

#### Styling hooks

- CSS custom properties: `--scroll-area-background`, `--scroll-area-radius`, `--scroll-area-border`,
  `--scroll-area-scrollbar-girth`, `--scroll-area-scrollbar-padding`,
  `--scroll-area-scrollbar-background`, `--scroll-area-scrollbar-background-hover`,
  `--scroll-area-thumb-background`, `--scroll-area-thumb-background-hover`,
  `--scroll-area-thumb-radius`, `--scroll-area-thumb-min-size`,
  `--scroll-area-scrollbar-transition-duration`.
- Parts: `::part(viewport)`, `::part(content)`, `::part(scrollbar)`, `::part(thumb)`, `::part(corner)`.
- Data attributes: `[data-has-vertical]`, `[data-has-horizontal]`, `[data-scrollbar-type]`,
  `[data-scrollbar-visibility]`, and scrollbar-specific `[data-state="visible" | "hidden"]`.

### `<wc-dialog>`

An adaptable dialog window supporting modal and non-modal presentations. Inspired by Radix UI's Dialog, the
component handles focus management, labelling, and overlay rendering without external dependencies.

```html
<wc-dialog id="profile-dialog">
  <button slot="trigger">Edit profile</button>
  <span slot="title">Edit profile</span>
  <span slot="description">Make changes to your profile and save when you're done.</span>
  <form style="display: grid; gap: 1rem;">
    <label style="display: grid; gap: 0.35rem;">
      <span>Name</span>
      <input type="text" value="Pedro Duarte" />
    </label>
    <label style="display: grid; gap: 0.35rem;">
      <span>Username</span>
      <input type="text" value="@peduarte" />
    </label>
  </form>
  <div slot="footer" style="display: flex; justify-content: flex-end; gap: 0.75rem;">
    <button type="button" class="ghost-button">Cancel</button>
    <button type="button">Save changes</button>
  </div>
</wc-dialog>
```

Slots cover the trigger, title, description, an optional footer region, and a default slot for arbitrary
content. Provide a `slot="close"` element to override the built-in close button.

#### Attributes & properties

| Attribute | Type | Default | Description |
| --- | --- | --- | --- |
| `open` | boolean | `false` | Controls visibility. Use the `open` property or `show()`/`hide()` methods for imperative control. |
| `modal` | boolean | `true` | When `false`, the dialog behaves non-modally (no overlay, no focus trap, page remains scrollable). |

#### Methods

- `show()` – opens the dialog.
- `hide()` – closes the dialog.
- `toggle(force?: boolean)` – toggles open state, optionally forcing a boolean value.

#### Styling hooks

Tune the presentation with CSS custom properties and parts:

- Custom properties: `--dialog-width`, `--dialog-max-height`, `--dialog-padding`, `--dialog-radius`,
  `--dialog-background`, `--dialog-color`, `--dialog-overlay-background`, `--dialog-shadow`,
  `--dialog-close-background`, etc.
- Parts: `::part(trigger)`, `::part(portal)`, `::part(overlay)`, `::part(content)`, `::part(header)`,
  `::part(title)`, `::part(description)`, `::part(body)`, `::part(footer)`, `::part(close-button)`.

### `<wc-alert-dialog>`

An accessible, focus-trapped confirmation dialog that mirrors the Radix UI alert dialog experience while
remaining dependency-free.

```html
<wc-alert-dialog>
  <button slot="trigger">Delete account</button>
  <span slot="title">Are you absolutely sure?</span>
  <span slot="description">
    This action cannot be undone. This will permanently delete your account and remove your data from our
    servers.
  </span>
  <div>
    <p>You can export your account data before continuing.</p>
  </div>
  <button slot="cancel">Cancel</button>
  <button slot="action">Yes, delete account</button>
</wc-alert-dialog>
```

Slots include `trigger`, `title`, `description`, optional default content for rich bodies, and paired
`cancel`/`action` buttons. The component provides fallback buttons when the action slots are omitted.

#### Attributes & properties

| Attribute | Type | Default | Description |
| --- | --- | --- | --- |
| `open` | boolean | `false` | Controls visibility. Can be set declaratively or via the `open` property. |

Programmatic helpers `show()`, `hide()`, and `toggle(force?: boolean)` are exposed for imperative control.

#### Events

- `confirm`: Fired when the primary action is activated. Cancel the event to keep the dialog open (for async
  work) and call `hide()` when ready.
- `cancel`: Emitted when the user dismisses the dialog (Cancel button, overlay click, or Escape key).

#### Keyboard support

- `Esc` closes the dialog and refocuses the trigger.
- `Tab`/`Shift+Tab` cycle focus within the dialog.
- Focus is trapped while open and returns to the invoking trigger on close.

#### Styling hooks

Customize via CSS custom properties and exposed parts:

- Custom properties: `--alert-dialog-overlay-background`, `--alert-dialog-transition-duration`,
  `--alert-dialog-padding`, `--alert-dialog-radius`, `--alert-dialog-action-background`, and more.
- Parts: `::part(overlay)`, `::part(content)`, `::part(title)`, `::part(description)`, `::part(body)`,
  `::part(footer)`, `::part(cancel-button)`, `::part(action-button)`.

### `<wc-avatar>`

An inline avatar element that progressively loads an image and gracefully falls back to initials or any custom
content. Fallback rendering can be delayed to avoid flashing while the image loads, mirroring the ergonomics of
Radix UI's Avatar component.

```html
<div class="avatar-row">
  <wc-avatar
    src="https://images.unsplash.com/photo-1492633423870-43d1cd2775eb?w=128&h=128&dpr=2&q=80"
    alt="Colm Tuite"
    initials="CT"
    fallback-delay="600"
  ></wc-avatar>
  <wc-avatar
    src="https://images.unsplash.com/photo-1511485977113-f34c92461ad9?w=128&h=128&dpr=2&q=80"
    alt="Pedro Duarte"
    initials="PD"
    fallback-delay="600"
    loading="lazy"
  ></wc-avatar>
  <wc-avatar
    alt="Polly Doe"
    style="--avatar-fallback-background: #1e1b4b; --avatar-fallback-color: #ede9fe;"
  >
    PD
  </wc-avatar>
</div>
```

#### Attributes

| Attribute | Type | Default | Description |
| --- | --- | --- | --- |
| `src` | string | `""` | Image source URL. When omitted the fallback content renders. |
| `alt` | string | `""` | Accessible label for the avatar. Use an empty string for decorative avatars. |
| `initials` | string | `""` | Default fallback text when no slotted content is supplied. Auto-generated from `alt` if omitted. |
| `fallback-delay` | number | `0` | Milliseconds to wait before revealing the fallback while the image is loading. |
| `loading` | `lazy` \| `eager` \| `auto` | `auto` | Native image loading hint forwarded to the internal `<img>`. |
| `size` | CSS length | `45px` | Convenience attribute that sets the `--avatar-size` custom property. |

The element also exposes a read-only `state` property (`"empty"`, `"loading"`, `"loaded"`, or `"error"`) and
property setters for `src`, `alt`, `initials`, and `fallbackDelay` for imperative control.

#### Slots

- _default_: optional fallback content. When empty the component uses `initials` or derives them from `alt`.

#### Styling hooks

- Custom properties: `--avatar-size`, `--avatar-radius`, `--avatar-background`, `--avatar-border`,
  `--avatar-transition`, `--avatar-fallback-background`, `--avatar-fallback-color`,
  `--avatar-fallback-font-size`, `--avatar-fallback-font-weight`, `--avatar-loading-opacity`.
- Parts: `::part(root)`, `::part(image)`, `::part(fallback)`, `::part(fallback-text)` for precise theming.

### `<wc-navigation-menu>`

An animated navigation system with triggers, indicator, and viewport-driven content inspired by the Radix UI
Navigation Menu example. The component renders a centered list of triggers, swaps contextual content into an
animated viewport, and keeps the active trigger highlighted with an indicator that tracks pointer or keyboard
interaction.

```html
<wc-navigation-menu></wc-navigation-menu>
```

The viewport resizes automatically based on the active panel and exposes CSS variables so the transitions match the
Radix demo. Use `ArrowDown` to open the focused trigger, `ArrowLeft`/`ArrowRight` or `Home`/`End` to move between
triggers, and `Escape` to close the menu. Focus is restored to the current trigger when the menu closes.

#### Styling hooks

- Custom properties: `--navigation-menu-font-family`, `--navigation-menu-foreground`, `--navigation-menu-surface`,
  `--navigation-menu-surface-shadow`, `--navigation-menu-radius`, `--navigation-menu-trigger-radius`,
  `--navigation-menu-trigger-color`, `--navigation-menu-trigger-hover`, `--navigation-menu-trigger-active`,
  `--navigation-menu-trigger-focus`, `--navigation-menu-icon-color`, `--navigation-menu-viewport-surface`,
  `--navigation-menu-viewport-shadow`, `--navigation-menu-viewport-radius`, `--navigation-menu-indicator-color`.
- Parts: `::part(root)`, `::part(surface)`, `::part(list)`, `::part(trigger)`, `::part(link)`, `::part(indicator)`,
  `::part(viewport)`, `::part(content)`.

### `<wc-menubar>`

A desktop-style menu bar that mirrors the Radix UI example with nested submenus, checkable items, and radio
groups. The component manages focus, keyboard navigation, and menu positioning without external
dependencies.

```html
<wc-menubar
  style="
    --menubar-surface: #ffffff;
    --menubar-item-highlight: linear-gradient(135deg, #7c3aed, #6366f1);
    --menubar-focus-ring: 0 0 0 2px rgba(99, 102, 241, 0.35);
  "
></wc-menubar>
```

#### Events

| Event | Detail | Description |
| --- | --- | --- |
| `menubar-select` | `{ menu: string \| null, label: string }` | Fired when a standard menu item is activated. |
| `menubar-checkbox-toggle` | `{ item: string, checked: boolean }` | Emitted when a checkbox item is toggled. |
| `menubar-radio-change` | `{ value: string }` | Emitted when a different radio profile is selected. |

#### Styling hooks

- Custom properties: `--menubar-surface`, `--menubar-shadow`, `--menubar-trigger-color`,
  `--menubar-trigger-highlight`, `--menubar-panel-surface`, `--menubar-panel-shadow`,
  `--menubar-item-color`, `--menubar-item-highlight`, `--menubar-shortcut-color`,
  `--menubar-focus-ring`, and more.
- Parts: `::part(menubar)`, `::part(trigger)`, `::part(menu)`, `::part(menu-item)`, `::part(shortcut)`,
  `::part(indicator)`, `::part(submenu)`.
### `<wc-hover-card>`

A hover-activated preview surface that reveals supplemental information next to a trigger element. Inspired by
the Radix UI Hover Card, it remains focus-aware, delay-configurable, and ships with collision-aware styling hooks.

```html
<wc-hover-card open-delay="0" close-delay="120">
  <button slot="trigger" type="button" style="border-radius: 999px; padding: 0.25rem 0.75rem;">
    Hover for profile
  </button>
  <div slot="content" style="display: grid; gap: 0.5rem;">
    <strong>Radix UI</strong>
    <p style="margin: 0;">Accessible components, icons, and design tokens for building better UI.</p>
  </div>
</wc-hover-card>
```

#### Attributes & properties

| Attribute | Type | Default | Description |
| --- | --- | --- | --- |
| `open` | boolean | `false` | Controls visibility. When set the card stays open until cleared. |
| `default-open` | boolean | `false` | Opens the card on first render without setting `open`. Useful for demos. |
| `open-delay` | number | `700` | Milliseconds to wait before opening after pointer hover/focus. |
| `close-delay` | number | `300` | Milliseconds to wait before closing once the pointer/focus leaves. |
| `side` | `top` \| `right` \| `bottom` \| `left` | `bottom` | Placement of the content relative to the trigger. |
| `align` | `start` \| `center` \| `end` | `center` | Alignment along the cross axis for the chosen side. |
| `side-offset` | number | `8` | Gap between the trigger and the card, in pixels. |
| `align-offset` | number | `0` | Fine-tunes alignment in pixels along the cross axis. |
| `hide-arrow` | boolean | `false` | Removes the pointing arrow from the rendered content. |

The element mirrors these attributes with camelCase properties (`openDelay`, `closeDelay`, etc.).

#### Events

- `openchange`: fired whenever visibility toggles. Detail payload: `{ open: boolean }`.

#### Methods

- `show()`: Opens immediately, bypassing delays.
- `hide()`: Closes immediately.
- `toggle(force?: boolean)`: Toggles visibility or forces a state when `force` is provided.

#### Styling hooks

Customize using CSS custom properties and parts:

- Custom properties: `--hover-card-surface`, `--hover-card-color`, `--hover-card-radius`,
  `--hover-card-shadow`, `--hover-card-border`, `--hover-card-padding`, `--hover-card-gap`,
  `--hover-card-side-offset`, `--hover-card-align-offset`, `--hover-card-transition-duration`,
  `--hover-card-transition-timing`, `--hover-card-arrow-size`, `--hover-card-arrow-shadow`.
-- Parts: `::part(trigger)`, `::part(content)`, `::part(arrow)` and the default `::part(trigger-button)`
  fallback.

#### Keyboard support

### `<wc-popover>`

Display contextual surfaces that stay anchored to a trigger while respecting viewport constraints. The component
supports modal and non-modal modes, optional arrows, collision-aware placement, and a fully-managed focus lifecycle.

```html
<wc-popover side="bottom" align="center">
  <button slot="trigger" type="button">Open popover</button>
  <div slot="content">
    <h3>Team settings</h3>
    <p>Promote collaborators or update plan limits directly in place.</p>
    <button type="button" data-popover-close>Close</button>
  </div>
</wc-popover>

<script type="module" src="https://cdn.example.com/web-components/popover.js"></script>
```

#### Attributes & properties

| Name | Type | Default | Description |
| --- | --- | --- | --- |
| `open` | boolean | `false` | Controls visibility. When omitted, the component manages its own open state. |
| `default-open` | boolean | `false` | Opens the popover on first render without reflecting the `open` attribute. |
| `modal` | boolean | `false` | When present, focus is trapped inside the popover until it closes. |
| `side` | `"top" \| "right" \| "bottom" \| "left"` | `"bottom"` | Preferred side for positioning relative to the anchor. |
| `align` | `"start" \| "center" \| "end"` | `"center"` | Alignment on the cross axis. |
| `side-offset` | number | `8` | Pixel offset applied away from the anchor along the chosen side. |
| `align-offset` | number | `0` | Additional shift along the alignment axis. |
| `collision-padding` | number | `8` | Minimum distance to keep between the surface and viewport edges. |
| `avoid-collisions` | boolean | `true` | Disable to prevent automatic side flipping when the preferred side overflows. |
| `hide-arrow` | boolean | `false` | Removes the decorative arrow element. |
| `close-on-escape` | boolean | `true` | Toggle whether pressing Escape dismisses the popover. |
| `close-on-interact-outside` | boolean | `true` | Disable to keep the popover open when clicking or focusing outside. |
| `open` property | boolean | `false` | Imperative property that mirrors the `open` attribute. |
| `modal` property | boolean | `false` | Imperative property controlling modal behaviour. |

#### Methods

- `show()` — opens the popover.
- `hide()` — closes the popover.
- `toggle(force?: boolean)` — toggles visibility or forces a specific state when `force` is supplied.

#### Events

- `wc-popover-open` — fired whenever the popover transitions to the open state.
- `wc-popover-close` — fired whenever the popover transitions to the closed state.

#### Slots

- `trigger` — interactive element that toggles the popover when activated.
- `anchor` — optional positioning reference. When omitted, the trigger is used as the anchor.
- `content` — rich content rendered inside the floating surface.

#### Styling hooks

- CSS custom properties: `--wc-popover-surface`, `--wc-popover-color`, `--wc-popover-border`,
  `--wc-popover-shadow`, `--wc-popover-radius`, `--wc-popover-padding`, `--wc-popover-gap`,
  `--wc-popover-arrow-size`, `--wc-popover-arrow-offset`, `--wc-popover-transform-origin`,
  `--wc-popover-trigger-width`, `--wc-popover-trigger-height`, `--wc-popover-content-available-width`,
  `--wc-popover-content-available-height`, `--wc-popover-collision-padding`, `--wc-popover-z-index`.
- Parts: `::part(trigger)`, `::part(content)`, `::part(arrow)` for scoped theming.
- Data attributes: `[data-state="open" | "closed"]`, `[data-side]`, `[data-align]`, and `[data-modal]` enable
  direction-aware transitions.

### `<wc-dropdown-menu>` and friends

A composable dropdown menu system inspired by Radix UI. It offers a declarative API for menu triggers, items,
separators, labels, submenus, checkbox items, and radio groups while keeping focus management and keyboard
navigation accessible by default.

```html
<wc-dropdown-menu>
  <button slot="trigger" aria-label="Customise options" class="menu-trigger">
    ☰
  </button>

  <wc-dropdown-item shortcut="⌘+T">New Tab</wc-dropdown-item>
  <wc-dropdown-item shortcut="⌘+N">New Window</wc-dropdown-item>
  <wc-dropdown-item shortcut="⇧+⌘+N" disabled>New Private Window</wc-dropdown-item>

  <wc-dropdown-submenu>
    More Tools
    <wc-dropdown-item slot="submenu" shortcut="⌘+S">Save Page As…</wc-dropdown-item>
    <wc-dropdown-item slot="submenu">Create Shortcut…</wc-dropdown-item>
    <wc-dropdown-item slot="submenu">Name Window…</wc-dropdown-item>
    <wc-dropdown-separator slot="submenu"></wc-dropdown-separator>
    <wc-dropdown-item slot="submenu">Developer Tools</wc-dropdown-item>
  </wc-dropdown-submenu>

  <wc-dropdown-separator></wc-dropdown-separator>
  <wc-dropdown-checkbox-item shortcut="⌘+B" checked>Show Bookmarks</wc-dropdown-checkbox-item>
  <wc-dropdown-checkbox-item>Show Full URLs</wc-dropdown-checkbox-item>

  <wc-dropdown-separator></wc-dropdown-separator>
  <wc-dropdown-label>People</wc-dropdown-label>
  <wc-dropdown-radio-group value="pedro">
    <wc-dropdown-radio-item value="pedro">Pedro Duarte</wc-dropdown-radio-item>
    <wc-dropdown-radio-item value="colm">Colm Tuite</wc-dropdown-radio-item>
  </wc-dropdown-radio-group>
</wc-dropdown-menu>
```

#### Root attributes & properties

| Attribute | Type | Default | Description |
| --- | --- | --- | --- |
| `open` | boolean | `false` | Controls menu visibility. Toggle with the `open` property or `toggle()` method. |

#### Menu building blocks

| Element | Purpose |
| --- | --- |
| `<wc-dropdown-item>` | Standard actionable menu row supporting optional shortcut text via the `shortcut` attribute. |
| `<wc-dropdown-checkbox-item>` | Toggleable checkbox item. Reflects `checked`/`indeterminate` states and emits `wc-dropdown-checkbox-change`. |
| `<wc-dropdown-radio-group>` | Groups radio items. Control the active value with the `value` attribute/property. |
| `<wc-dropdown-radio-item>` | Exclusive selection item inside a radio group. Emits `wc-dropdown-radio-change` on selection. |
| `<wc-dropdown-submenu>` | Opens a nested fly-out menu. Place submenu children with `slot="submenu"`. |
| `<wc-dropdown-label>` | Visual label for a section. |
| `<wc-dropdown-separator>` | Renders a horizontal rule between sections. |

#### Events

- `wc-dropdown-select`: Fired whenever a menu item (including checkbox/radio items) is activated.
- `wc-dropdown-checkbox-change`: Emitted from `<wc-dropdown-checkbox-item>` with `{ checked, item }`.
- `wc-dropdown-radio-change`: Emitted from `<wc-dropdown-radio-item>` with `{ value, item }` when a new option is chosen.
- `wc-dropdown-toggle`: Emitted from `<wc-dropdown-menu>` whenever the root open state changes.

#### Styling hooks

- Root custom properties: `--wc-dropdown-width`, `--wc-dropdown-radius`, `--wc-dropdown-background`,
  `--wc-dropdown-padding`, `--wc-dropdown-shadow`, `--wc-dropdown-border-color`, `--wc-dropdown-offset`,
  `--wc-dropdown-trigger-background`, `--wc-dropdown-trigger-color`.
- Item custom properties: `--wc-dropdown-item-radius`, `--wc-dropdown-item-padding`,
  `--wc-dropdown-item-background`, `--wc-dropdown-item-background-hover`, `--wc-dropdown-item-background-active`,
  `--wc-dropdown-item-shortcut-color`, `--wc-dropdown-focus-outline`.
- Parts: `::part(trigger)`, `::part(trigger-button)`, `::part(content)`, `::part(button)`, `::part(label)`,
  `::part(indicator)`, `::part(submenu)`, `::part(submenu-indicator)` for fine-grained overrides.

The component manages focus, supports `Escape`, arrow key navigation, Home/End, and closes on outside interaction
by default. Nested submenus inherit keyboard support (Arrow Right/Left) and reuse the same styling tokens for
consistent theming.
### `<wc-context-menu>`

A pointer-positioned context menu that mirrors the Radix UI anatomy while remaining dependency free. Right-click,
keyboard shortcuts, or long-press on touch devices to summon the menu.

```html
<wc-context-menu></wc-context-menu>
```

The element renders a fully working menu with submenus, checkable items, and a radio group. It manages focus,
collision-aware positioning (including horizontal/vertical flipping to avoid viewport overflow), and dismiss
behaviour automatically.

#### Events

- `select`: Fired when a standard menu item (non-checkbox/radio) is activated. The `detail` includes
  `{ command: string | null }`.
- `toggle`: Fired when a checkbox or radio item changes. The detail is
  `{ type: 'checkbox', name: string | undefined, checked: boolean }` for checkboxes and
  `{ type: 'radio', group: string | undefined, value: string }` for radios.

#### Interaction features

- Context menu triggers on right-click, `Shift+F10`, the dedicated context-menu key, or a 550&nbsp;ms long press.
- Arrow keys, Home/End, and Escape work as expected for navigating and dismissing.
- Submenus open on hover, focus, arrow-right, or click, with responsive collision handling.
- Checkboxes and radios reflect their state visually with built-in indicators and emit change events.

#### Styling hooks

Tune the appearance with CSS properties or style parts directly:

- Custom properties: `--context-menu-trigger-background`, `--context-menu-trigger-border`,
  `--context-menu-trigger-color`, `--context-menu-background`, `--context-menu-shadow`,
  `--context-menu-item-highlight`, `--context-menu-separator-color`, `--context-menu-indicator-color`, etc.
- Parts: `::part(trigger)`, `::part(menu)`, `::part(submenu)`.

### `<wc-toast>`

An accessible toast notification component that mirrors Radix UI's Toast primitives without dependencies. It provides
automatic dismissal with pause/resume handling, viewport hotkeys, swipe-to-dismiss gestures, and styling hooks for a
foreground or background announcement.

```html
<button id="toast-trigger" type="button">Add to calendar</button>

<wc-toast
  id="calendar-toast"
  title="Scheduled: Catch up"
  action-label="Undo"
  label="Notifications ({hotkey})"
  hotkey="F8"
>
  <time slot="description"></time>
</wc-toast>

<script type="module" src="./src/toast.js"></script>
<script type="module">
  const toast = document.getElementById("calendar-toast");
  const description = toast?.querySelector('time[slot="description"]');
  const trigger = document.getElementById("toast-trigger");

  const oneWeekAway = () => {
    const now = new Date();
    now.setDate(now.getDate() + 7);
    return now;
  };

  trigger?.addEventListener("click", () => {
    const eventDate = oneWeekAway();
    if (description) {
      description.dateTime = eventDate.toISOString();
      description.textContent = eventDate.toLocaleString("en-US", {
        dateStyle: "full",
        timeStyle: "short",
      });
    }
    toast?.show();
  });
</script>
```

#### Attributes & properties

| Attribute / Property | Type | Default | Description |
| --- | --- | --- | --- |
| `open` | boolean | `false` | Controls whether the toast is visible. Toggle with the `open` property or the `show()` / `close()` methods. |
| `default-open` | boolean | `false` | Opens the toast once when the component is initialised. |
| `duration` | number | `5000` | Auto-dismiss timeout in milliseconds. Set to `0` to disable automatic closing. |
| `title` | string | `""` | Text content used when no slotted `title` node is supplied. |
| `description` | string | `""` | Text content used when no slotted `description` node is supplied. |
| `action-label` | string | `""` | Label for the default action button. Supply a node in the `action` slot to fully customise the action. |
| `label` | string | `"Notifications ({hotkey})"` | Accessible label applied to the toast viewport. `{hotkey}` expands to the configured keyboard shortcut. |
| `hotkey` | string | `"F8"` | Keyboard shortcut (comma separated combinations such as `"Alt+KeyT"`) that focuses the toast viewport. |
| `type` | `"foreground" \| "background"` | `"foreground"` | Controls the `aria-live` politeness level. |

#### Methods

- `show(options?: { title?: string; description?: string; actionLabel?: string; duration?: number; })` — Opens the toast
  and optionally overrides its content or duration for that display.
- `close(reason?: "api" | "timeout" | "action" | "close-button" | "swipe" | "escape")` — Closes the toast and emits a
  `wc-toast-close` event with the supplied reason.

#### Events

- `wc-toast-open` — Fired when the toast becomes visible. `event.detail.reason` indicates why the toast opened.
- `wc-toast-close` — Fired when the toast closes. The detail includes a `reason` such as `timeout`, `action`, or
  `swipe`.
- `wc-toast-action` — Emitted when the default action button is activated.
- `wc-toast-pause` / `wc-toast-resume` — Fired when the auto-dismiss timer pauses or resumes because of pointer,
  focus, swipe, or visibility interactions.

#### Styling hooks

Customise appearance with CSS properties or the exposed parts:

- Custom properties: `--wc-toast-background`, `--wc-toast-foreground`, `--wc-toast-shadow`, `--wc-toast-border`,
  `--wc-toast-radius`, `--wc-toast-padding`, `--wc-toast-viewport-padding`, `--wc-toast-action-background`,
  `--wc-toast-action-color`, `--wc-toast-close-color`, `--wc-toast-swipe-move-x`, `--wc-toast-swipe-end-x`, etc.
- Parts: `::part(viewport)`, `::part(toast)`, `::part(title)`, `::part(description)`, `::part(actions)`,
  `::part(action)`, `::part(close)`.

### Examples

See [`index.html`](./index.html) for live demos showcasing:

- OTP field variations (numeric, masked, vertical layouts) with event logging.
- Accordion setups demonstrating `single`/`multiple` behavior, custom theming, and horizontal orientation.
- Alert dialogs with destructive confirmations, async flows, and custom styling via CSS properties.
- Aspect ratio containers framing responsive images and responsive embeds.
- Hover cards that preview Radix UI social metadata with delayed entry/exit.
- Dropdown menus with submenus, checkboxes, and radio groups mirroring Radix UI ergonomics.
- Toast notifications with programmatic triggers, accessible time descriptions, and swipe-to-dismiss behaviour.

## Contributing

- Place new components inside [`src/`](./src) as standalone modules.
- Export functionality by registering custom elements within the file and guarding repeated registrations.
- Document attributes, events, and styling hooks in this README and surface usage examples in `index.html`.<|MERGE_RESOLUTION|>--- conflicted
+++ resolved
@@ -36,7 +36,6 @@
 
 ## Components
 
-<<<<<<< HEAD
 ### `<wc-markdown-viewer>`
 
 Render markdown from an inline string or fetch it from a remote `.md` file while keeping the output
@@ -53,7 +52,6 @@
 <wc-markdown-viewer src="/docs/welcome.md">
   <span slot="loading">Loading documentation…</span>
 </wc-markdown-viewer>
-=======
 ### `<wc-spinner>`
 
 An accessible loading indicator with no runtime dependencies. Customize the spinner’s size, stroke, and color with
@@ -61,14 +59,12 @@
 
 ```html
 <wc-spinner label="Processing payment"></wc-spinner>
->>>>>>> e12d4b10
 ```
 
 #### Attributes & properties
 
 | Name | Type | Default | Description |
 | --- | --- | --- | --- |
-<<<<<<< HEAD
 | `markdown` | string | `""` | Inline markdown string to render immediately. |
 | `src` | string | `""` | URL pointing to a markdown resource that will be fetched and rendered. |
 
@@ -94,7 +90,6 @@
   `--markdown-viewer-inline-code-color`, `--markdown-viewer-link-color`,
   `--markdown-viewer-heading-margin`, and more.
 - Parts: `::part(container)`, `::part(empty)`, `::part(error)`.
-=======
 | `label` | string | `"Loading"` | Sets the accessible status text announced to assistive technologies. Mirrors to `aria-label` when one is not provided. |
 | `visual-label` | boolean | `false` | Reveals the accessible label next to the indicator so the status is shown visually as well. |
 
@@ -111,7 +106,6 @@
 
 The element defaults to `role="status"`, `aria-live="polite"`, and `aria-busy="true"` so updates are announced without
 stealing focus.
->>>>>>> e12d4b10
 
 ### `<wc-label>`
 
