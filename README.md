# Web Components

A collection of zero-dependency web components designed for CDN delivery. Each component lives in
[`src/`](./src) as a standalone module that registers its custom element when loaded.

## Getting started

Include the scripts in any HTML page. The files expose ES modules so they can be referenced with
`type="module"` script tags or bundled with your favorite tooling.

```html
<script type="module" src="https://cdn.example.com/web-components/otp-field.js"></script>
<script type="module" src="https://cdn.example.com/web-components/accordion.js"></script>
<script type="module" src="https://cdn.example.com/web-components/alert-dialog.js"></script>
<script type="module" src="https://cdn.example.com/web-components/dialog.js"></script>
<script type="module" src="https://cdn.example.com/web-components/avatar.js"></script>
<script type="module" src="https://cdn.example.com/web-components/navigation-menu.js"></script>
<script type="module" src="https://cdn.example.com/web-components/label.js"></script>
<script type="module" src="https://cdn.example.com/web-components/hover-card.js"></script>
<script type="module" src="https://cdn.example.com/web-components/form.js"></script>
<script type="module" src="https://cdn.example.com/web-components/collapsible.js"></script>
<script type="module" src="https://cdn.example.com/web-components/checkbox.js"></script>
<script type="module" src="https://cdn.example.com/web-components/select.js"></script>
<script type="module" src="https://cdn.example.com/web-components/password-toggle-field.js"></script>
<script type="module" src="https://cdn.example.com/web-components/progress.js"></script>
```

Alternatively, clone this repository and open [`index.html`](./index.html) to explore interactive
examples for each component.

## Components

### `<wc-label>`

An accessible label element that stays associated with controls whether you link them via the `for`
attribute or nest the control inside the component.

```html
<wc-label for="first-name">First name</wc-label>
<input id="first-name" type="text" value="Pedro Duarte" />

<wc-label>
  Email notifications
  <input slot="control" type="checkbox" checked />
</wc-label>
```

#### Key attributes & properties

| Name | Type | Default | Description |
| --- | --- | --- | --- |
| `for` | string | `""` | Associates the label with a control by id, identical to the native attribute. |
| `htmlFor` property | string | `""` | Property alias for `for`, useful when setting the target programmatically. |
| `control` property | `HTMLElement \| null` | `null` | Accesses the associated control element, prioritizing slotted content. |

#### Slots

- _(default)_ — Label text or inline content.
- `control` — Place a native control to wrap it with the label while keeping interactions intact.

#### Styling hooks

Tune presentation with CSS custom properties and parts:

- Custom properties: `--label-gap`, `--label-gap-with-control`, `--label-font-size`, `--label-font-weight`,
  `--label-line-height`, `--label-color`, `--label-background`, `--label-radius`, `--label-focus-outline`, and
  more.
- Parts: `::part(label)`, `::part(text)`, `::part(control)` for scoped theming without breaking internals.
### `<wc-form>`

An opinionated contact form that mirrors the Radix UI demo experience. It wires native constraint
validation to accessible inline messages, automatically focuses the first invalid control, and exposes
helpers for server-driven errors.

```html
<wc-form id="support-form" submit-label="Post question"></wc-form>

<script type="module" src="https://cdn.example.com/web-components/form.js"></script>
<script type="module">
  const form = document.getElementById('support-form');
  form?.addEventListener('wc-form-data', (event) => {
    console.log('Form payload', event.detail);
  });
  form?.addEventListener('wc-form-submit', (event) => {
    // Forward FormData to your API endpoint
    fetch('/api/support', { method: 'POST', body: event.detail });
  });
</script>
```

#### Attributes

| Attribute | Type | Default | Description |
| --- | --- | --- | --- |
| `submit-label` | string | `"Post question"` | Customises the text shown on the submit button. |

#### Methods

- `reset()` — clears the form, removes validation messages, and resets custom errors.
- `setCustomError(name: string, message: string)` — toggles a custom validation message for a field
  (`"email"` or `"question"`).
- `clearCustomError(name: string)` — convenience wrapper around `setCustomError(name, "")`.

#### Events

- `wc-form-submit` — fired after successful validation. `event.detail` is the `FormData` instance ready
  for network submission.
- `wc-form-data` — fired alongside `wc-form-submit` with a plain object version of the current values.

#### Styling hooks

- Custom properties: `--wc-form-background`, `--wc-form-foreground`, `--wc-form-muted`,
  `--wc-form-field-background`, `--wc-form-field-border`, `--wc-form-field-border-hover`,
  `--wc-form-field-border-focus`, `--wc-form-submit-background`, `--wc-form-submit-color`,
  `--wc-form-submit-hover`, `--wc-form-radius`, `--wc-form-field-radius`, `--wc-form-shadow`,
  `--wc-form-input-padding`, `--wc-form-message-error`, `--wc-form-message-error-color`, and more.
- Parts: `::part(container)`, `::part(header)`, `::part(title)`, `::part(description)`, `::part(form)`,
  `::part(field)`, `::part(label)`, `::part(messages)`, `::part(message)`, `::part(control)`,
  `::part(submit)` allow deep theming.
### `<wc-checkbox>`

An accessible, tri-state checkbox control that mirrors Radix UI’s anatomy without runtime dependencies. It
supports indeterminate states, full keyboard navigation, and form association.

```html
<form onsubmit="event.preventDefault();">
  <wc-checkbox name="terms" value="accepted" required checked>
    Accept terms and conditions.
  </wc-checkbox>
</form>
```

#### Attributes & properties

| Attribute | Type | Default | Description |
| --- | --- | --- | --- |
| `checked` | boolean | `false` | Sets the checkbox to the checked state. Reflects to the `checked` property. |
| `indeterminate` | boolean | `false` | Displays the indeterminate (mixed) state without marking it as checked. |
| `disabled` | boolean | `false` | Removes the checkbox from the focus order and blocks interaction. |
| `required` | boolean | `false` | Marks the checkbox as required when used inside a form. |
| `value` | string | `"on"` | Value submitted with the parent form whenever the checkbox is checked. |
| `name` | string | `""` | Associates the element with form submission entries. |

Imperatively call `toggle(force?: boolean)` to flip the state or force a particular value.

#### Events

- `input`: Fired whenever user interaction updates the state. Bubbles and is composed.
- `change`: Mirrors the native checkbox `change` event semantics.

#### Styling hooks

- CSS custom properties: `--checkbox-size`, `--checkbox-radius`, `--checkbox-border-width`,
  `--checkbox-border-color`, `--checkbox-background`, `--checkbox-background-checked`,
  `--checkbox-background-indeterminate`, `--checkbox-foreground`, `--checkbox-shadow`, `--checkbox-focus-ring`,
  `--checkbox-gap`, `--checkbox-label-color`.
- Parts: `::part(root)`, `::part(control)`, `::part(indicator)`, `::part(label)`.
- Data attributes: `[data-state="checked" | "unchecked" | "indeterminate"]`, `[data-disabled="true"]`.

<<<<<<< HEAD
### `<wc-select>`

Framework-agnostic select element that composes a trigger button, floating listbox, grouped options, separators,
and typeahead navigation. Inspired by the Radix UI Select primitive, the component ships with zero runtime
dependencies and exposes rich styling hooks.

```html
<wc-select placeholder="Select a fruit…">
  <wc-select-group label="Fruits">
    <wc-select-option value="apple">Apple</wc-select-option>
    <wc-select-option value="banana">Banana</wc-select-option>
    <wc-select-option value="blueberry">Blueberry</wc-select-option>
  </wc-select-group>

  <wc-select-separator></wc-select-separator>

  <wc-select-group label="Vegetables">
    <wc-select-option value="aubergine">Aubergine</wc-select-option>
    <wc-select-option value="carrot" disabled>Carrot</wc-select-option>
  </wc-select-group>
</wc-select>
=======
### `<wc-progress>`

Display task completion with a lightweight, accessible progress indicator. The component mirrors the Radix UI
progress bar API while keeping the markup minimal and themable through CSS custom properties.

```html
<wc-progress id="task-progress" value="32" max="80" label="File upload"></wc-progress>
<script type="module" src="https://cdn.example.com/web-components/progress.js"></script>
<script type="module">
  const progress = document.getElementById('task-progress');
  progress?.addEventListener('click', () => {
    progress.value = Math.min(progress.value + 8, progress.max);
  });
</script>
>>>>>>> f515f354
```

#### Attributes & properties

| Name | Type | Default | Description |
| --- | --- | --- | --- |
<<<<<<< HEAD
| `value` | string | `""` | Currently selected option value. Reflects to the `value` property. |
| `placeholder` | string | `"Select an option"` | Text shown inside the trigger when no item is selected. |
| `disabled` | boolean | `false` | Removes the component from the focus order and blocks interaction. |
| `open` property | boolean (read-only) | `false` | Indicates whether the dropdown content is visible. |

Call `open()` and `close()` to imperatively toggle the dropdown. The component also emits native `input` and
`change` events whenever the selection changes.

#### Child elements

- `<wc-select-option>` — individual choice with `value`, `disabled`, and optional `text-value` attributes for custom
  typeahead labels.
- `<wc-select-group>` — wraps related options and exposes a `label` attribute for accessible grouping.
- `<wc-select-separator>` — renders a visual separator between option clusters.

#### Events

- `wc-select-toggle` — fired whenever the dropdown opens or closes. `event.detail.open` is a boolean.
- `wc-select-change` — dispatched after the value changes. `event.detail.value` provides the new value and
  `event.detail.option` references the selected `<wc-select-option>` element.

#### Styling hooks

- CSS custom properties: `--wc-select-trigger-height`, `--wc-select-trigger-padding`,
  `--wc-select-trigger-radius`, `--wc-select-trigger-background`, `--wc-select-trigger-color`,
  `--wc-select-trigger-placeholder`, `--wc-select-trigger-border`, `--wc-select-trigger-shadow`,
  `--wc-select-trigger-focus-ring`, `--wc-select-content-background`, `--wc-select-content-border`,
  `--wc-select-content-radius`, `--wc-select-content-shadow`, `--wc-select-viewport-padding`,
  `--wc-select-viewport-max-height`, `--wc-select-icon-color`, `--wc-select-option-radius`,
  `--wc-select-option-padding`, `--wc-select-option-color`, `--wc-select-option-background`,
  `--wc-select-option-highlighted-background`, `--wc-select-option-highlighted-color`,
  `--wc-select-option-disabled-color`, `--wc-select-option-indicator-color`, `--wc-select-group-label-color`,
  `--wc-select-separator-color`.
- Parts: `::part(trigger)`, `::part(value)`, `::part(icon)`, `::part(content)`, `::part(viewport)`,
  `::part(option)`, `::part(indicator)`, `::part(text)`, `::part(group)`, `::part(label)`, `::part(group-options)`,
  `::part(separator)`.
=======
| `value` | number \| null | `null` | Sets the current completion value. Remove the attribute or set to `null` for the indeterminate state. |
| `max` | number | `100` | Defines the maximum completion value that represents 100%. Must be greater than 0. |
| `label` | string | `""` | Optional accessible label forwarded to `aria-label`. Omit when labelling externally via `aria-labelledby`. |
| `value-text` | string | `""` | Custom text announced to assistive tech. Defaults to a generated percentage description when determinate. |

#### Slots

- `label` — Provide visible helper text that appears below the progress indicator while remaining outside the track.

#### Styling hooks

- CSS custom properties: `--progress-width`, `--progress-min-width`, `--progress-height`, `--progress-radius`,
  `--progress-background`, `--progress-indicator-background`, `--progress-indicator-foreground`,
  `--progress-transition-duration`, `--progress-transition-timing`, `--progress-complete-duration`,
  `--progress-indeterminate-duration`, `--progress-indeterminate-easing`.
- Parts: `::part(track)`, `::part(indicator)`, `::part(label)`.
- Data attributes: `[data-state="loading" | "complete" | "indeterminate"]`, `[data-value]`, `[data-max]` for
  state-driven styling.
>>>>>>> f515f354

### `<wc-password-toggle-field>`

Reveal or mask passwords with a single component that handles focus management, accessibility, and form
integration. Pointer toggles return focus to the input for fast editing, while keyboard toggles preserve button
focus for consistent navigation. After submission, the component re-masks the value to avoid accidental plaintext
storage.

```html
<form onsubmit="event.preventDefault();">
  <wc-password-toggle-field
    name="password"
    placeholder="Enter password"
    autocomplete="current-password"
    show-label="Show password"
    hide-label="Hide password"
    required
  ></wc-password-toggle-field>
  <button type="submit">Submit</button>
</form>
```

#### Attributes & properties

| Name | Type | Default | Description |
| --- | --- | --- | --- |
| `value` | string | `""` | Current password value. Reflects the form submission value. |
| `default-visible` | boolean | `false` | Shows the password on first render while leaving the attribute free to reflect live visibility. |
| `visible` property | boolean | `false` | Runtime visibility flag. Updates automatically when the toggle is used. |
| `label` | string | `""` | Provides an `aria-label` for the input when no external label is linked. |
| `show-label` | string | `"Show password"` | Accessible text announced when the password is hidden. |
| `hide-label` | string | `"Hide password"` | Accessible text announced when the password is visible. |
| `disabled` | boolean | `false` | Disables both the input and toggle button. |
| `required` | boolean | `false` | Marks the field as required when used in forms. |
| `autocomplete` | string | `"current-password"` | Pass through to the internal input for password managers. |

Standard `<input>` attributes such as `name`, `placeholder`, `pattern`, `inputmode`, `autofocus`, `minlength`, and
`maxlength` forward directly to the internal control.

#### Events

- `visibilitychange` — fired whenever the reveal state changes. The event detail is `{ visible: boolean }` and the
  event bubbles across shadow boundaries.

#### Styling hooks

- CSS custom properties: `--wc-password-field-height`, `--wc-password-field-radius`,
  `--wc-password-field-background`, `--wc-password-field-border`, `--wc-password-field-border-hover`,
  `--wc-password-field-border-focus`, `--wc-password-field-shadow-focus`, `--wc-password-field-gap`,
  `--wc-password-field-color`, `--wc-password-field-placeholder`, `--wc-password-field-toggle-size`,
  `--wc-password-field-toggle-color`, `--wc-password-field-toggle-color-active`,
  `--wc-password-field-toggle-background`, `--wc-password-field-toggle-background-hover`.
- Parts: `::part(wrapper)`, `::part(input)`, `::part(toggle)`, `::part(icon)`, `::part(assistive-text)`.
- Data attributes: `[data-visible="true" | "false"]` on the host and toggle button for style adjustments.

### `<wc-otp-field>`

A form-associated input optimized for one-time-password (OTP) or verification codes. It handles cell
focus management, paste-to-fill, keyboard navigation, validation, auto-submit, and exposes events for
integration.

```html
<form onsubmit="event.preventDefault();">
  <wc-otp-field
    name="otp"
    length="6"
    validation-type="numeric"
    auto-submit
    placeholder="•"
    autocomplete="one-time-code"
    style="
      --otp-gap: 0.75rem;
      --otp-input-size: 56px;
      --otp-font-size: 20px;
      --otp-border-focus: 2px solid #4f46e5;
      --otp-shadow-focus: 0 0 0 6px rgba(79, 70, 229, 0.15);
    "
  ></wc-otp-field>
  <button type="submit">Verify</button>
</form>
```

#### Key attributes

| Attribute | Type | Default | Description |
| --- | --- | --- | --- |
| `length` | number | `6` | Number of input cells. |
| `validation-type` | `numeric` \| `alphanumeric` \| `any` | `numeric` | Allowed character set. |
| `type` | `text` \| `password` | `text` | Controls masking for display. |
| `orientation` | `horizontal` \| `vertical` | `horizontal` | Layout direction for the cells. |
| `auto-submit` | boolean | `false` | Automatically submits the host form when all cells are filled. |
| `placeholder` | string | `""` | Placeholder glyph shown in empty cells. |
| `dir` | `ltr` \| `rtl` \| `auto` | `ltr` | Sets text direction for input cells. |

The element also forwards standard attributes like `name`, `autocomplete`, `autofocus`, and `disabled`.

#### Events

- `valuechange`: fired whenever the combined value changes. The event detail includes `{ value: string }`.
- `autosubmit`: emitted when `auto-submit` is enabled and the component completes entry without a native
  `form` available.

#### Styling hooks

Customize the component with CSS custom properties and parts:

- Custom properties: `--otp-gap`, `--otp-input-size`, `--otp-font-size`, `--otp-radius`, `--otp-bg`,
  `--otp-color`, `--otp-border`, `--otp-border-focus`, `--otp-shadow-focus`, etc.
- Parts: `::part(root)`, `::part(cell)`, `::part(input)`, `::part(hidden-input)` for granular theming.

### `<wc-accordion>` + `<wc-accordion-item>`

An accessible accordion system that mirrors the Radix UI anatomy. Use the root element to orchestrate
items and configure expansion behavior.

```html
<wc-accordion type="single" collapsible>
  <wc-accordion-item value="item-1">
    <span slot="trigger">Is it accessible?</span>
    <p slot="content">Yes. It adheres to the WAI-ARIA accordion pattern.</p>
  </wc-accordion-item>
  <wc-accordion-item value="item-2">
    <span slot="trigger">Can it be restyled?</span>
    <p slot="content">Absolutely! Override CSS custom properties or use ::part selectors.</p>
  </wc-accordion-item>
</wc-accordion>
```

Each `<wc-accordion-item>` exposes a `slot="trigger"` for the clickable label and a `slot="content"` for
panel content. Items generate a fallback unique `value` if one is not supplied, ensuring controlled
interaction even when used declaratively.

#### Root attributes

| Attribute | Type | Default | Description |
| --- | --- | --- | --- |
| `type` | `single` \| `multiple` | `single` | Controls whether multiple panels can be open. |
| `collapsible` | boolean | `false` | When `type="single"`, allows closing the active item. |
| `orientation` | `vertical` \| `horizontal` | `vertical` | Adjusts keyboard navigation and layout hints. |
| `value` | string | `""` | Currently open item when `type="single"`. |
| `values` | comma-delimited string | `""` | Open items when `type="multiple"`. |

#### Item attributes

| Attribute | Type | Default | Description |
| --- | --- | --- | --- |
| `value` | string | auto-generated | Unique identifier used for programmatic control. |
| `open` | boolean | `false` | Forces the panel open. Useful for defaults. |
| `disabled` | boolean | `false` | Removes the item from interaction and focus order. |
| `heading-level` | 1-6 | `3` | Sets the `aria-level` for the internal header. |

#### Events

- `change` (emitted from `<wc-accordion>`): includes `{ value: string }` for single mode or
  `{ values: string[] }` for multiple mode.

#### Styling hooks

Both the root and items expose rich customization options:

- Root CSS properties: `--accordion-radius`, `--accordion-border`, `--accordion-surface`, `--accordion-gap`.
- Item CSS properties: `--accordion-trigger-background`, `--accordion-trigger-padding`,
  `--accordion-transition-duration`, `--accordion-content-background`, and more.
- Parts: `::part(item)`, `::part(trigger)`, `::part(trigger-label)`, `::part(indicator)`,
  `::part(panel)`, `::part(panel-inner)` allow precise targeting.

### `<wc-collapsible>`

An interactive disclosure that mirrors the Radix UI Collapsible primitive. It exposes dedicated slots for
the summary line, an optional preview area, and the collapsible body so you can recreate complex layouts
without extra wrappers.

```html
<wc-collapsible style="--collapsible-width: 300px;">
  <span slot="summary">@peduarte starred 3 repositories</span>
  <div slot="peek">@radix-ui/primitives</div>
  <div>
    <div>@radix-ui/colors</div>
    <div>@radix-ui/themes</div>
  </div>
</wc-collapsible>
```

The component manages keyboard interaction (Enter/Space), exposes imperative `show()`, `hide()`, and
`toggle()` methods, and emits an `openchange` event whenever the visibility switches.

#### Attributes & properties

| Attribute | Type | Default | Description |
| --- | --- | --- | --- |
| `open` | boolean | `false` | Controls visibility. Can be set declaratively or via the `open` property. |
| `disabled` | boolean | `false` | Disables interaction and updates the button's focusability. |

#### Slots

- `summary`: Required. Text or elements displayed alongside the toggle button.
- `peek`: Optional. Content that remains visible regardless of state (for featured items or previews).
- _default_: Collapsible body content shown when expanded.

#### Events

- `openchange`: Bubbles with `{ open: boolean }` whenever the panel expands or collapses.

#### Styling hooks

Tune the component using custom properties or part selectors:

- Custom properties: `--collapsible-width`, `--collapsible-background`, `--collapsible-trigger-size`,
  `--collapsible-trigger-background`, `--collapsible-summary-color`, `--collapsible-content-background`,
  `--collapsible-content-gap`, and more.
- Parts: `::part(container)`, `::part(header)`, `::part(summary)`, `::part(trigger)`, `::part(preview)`,
  `::part(content)`, `::part(icon-open)`, `::part(icon-closed)`.

### `<wc-aspect-ratio>`

A lightweight container that locks its slotted content to a specific ratio. Useful for media, embeds,
and previews where consistent sizing is required regardless of the viewport width.

```html
<wc-aspect-ratio ratio="16/9" style="max-width: 320px;">
  <img
    src="https://images.unsplash.com/photo-1535025183041-0991a977e25b?w=640&dpr=2&q=80"
    alt="Landscape photograph by Tobias Tullius"
    style="border-radius: inherit;"
  />
</wc-aspect-ratio>
```

#### Key attributes

| Attribute | Type | Default | Description |
| --- | --- | --- | --- |
| `ratio` | number \| string | `1` | Desired width/height ratio (supports decimals, `16/9`, or `4:3` strings). |

The component also exposes a `ratio` property for imperative updates.

#### Styling hooks

Tune the container with CSS custom properties or target internal parts:

- Custom properties: `--aspect-ratio-background`, `--aspect-ratio-border`, `--aspect-ratio-border-radius`,
  `--aspect-ratio-shadow`, `--aspect-ratio-overflow`, `--aspect-ratio-content-align`,
  `--aspect-ratio-content-justify`, `--aspect-ratio-object-fit`.
- Parts: `::part(frame)`, `::part(content)` allow scoped overrides.

### `<wc-dialog>`

An adaptable dialog window supporting modal and non-modal presentations. Inspired by Radix UI's Dialog, the
component handles focus management, labelling, and overlay rendering without external dependencies.

```html
<wc-dialog id="profile-dialog">
  <button slot="trigger">Edit profile</button>
  <span slot="title">Edit profile</span>
  <span slot="description">Make changes to your profile and save when you're done.</span>
  <form style="display: grid; gap: 1rem;">
    <label style="display: grid; gap: 0.35rem;">
      <span>Name</span>
      <input type="text" value="Pedro Duarte" />
    </label>
    <label style="display: grid; gap: 0.35rem;">
      <span>Username</span>
      <input type="text" value="@peduarte" />
    </label>
  </form>
  <div slot="footer" style="display: flex; justify-content: flex-end; gap: 0.75rem;">
    <button type="button" class="ghost-button">Cancel</button>
    <button type="button">Save changes</button>
  </div>
</wc-dialog>
```

Slots cover the trigger, title, description, an optional footer region, and a default slot for arbitrary
content. Provide a `slot="close"` element to override the built-in close button.

#### Attributes & properties

| Attribute | Type | Default | Description |
| --- | --- | --- | --- |
| `open` | boolean | `false` | Controls visibility. Use the `open` property or `show()`/`hide()` methods for imperative control. |
| `modal` | boolean | `true` | When `false`, the dialog behaves non-modally (no overlay, no focus trap, page remains scrollable). |

#### Methods

- `show()` – opens the dialog.
- `hide()` – closes the dialog.
- `toggle(force?: boolean)` – toggles open state, optionally forcing a boolean value.

#### Styling hooks

Tune the presentation with CSS custom properties and parts:

- Custom properties: `--dialog-width`, `--dialog-max-height`, `--dialog-padding`, `--dialog-radius`,
  `--dialog-background`, `--dialog-color`, `--dialog-overlay-background`, `--dialog-shadow`,
  `--dialog-close-background`, etc.
- Parts: `::part(trigger)`, `::part(portal)`, `::part(overlay)`, `::part(content)`, `::part(header)`,
  `::part(title)`, `::part(description)`, `::part(body)`, `::part(footer)`, `::part(close-button)`.

### `<wc-alert-dialog>`

An accessible, focus-trapped confirmation dialog that mirrors the Radix UI alert dialog experience while
remaining dependency-free.

```html
<wc-alert-dialog>
  <button slot="trigger">Delete account</button>
  <span slot="title">Are you absolutely sure?</span>
  <span slot="description">
    This action cannot be undone. This will permanently delete your account and remove your data from our
    servers.
  </span>
  <div>
    <p>You can export your account data before continuing.</p>
  </div>
  <button slot="cancel">Cancel</button>
  <button slot="action">Yes, delete account</button>
</wc-alert-dialog>
```

Slots include `trigger`, `title`, `description`, optional default content for rich bodies, and paired
`cancel`/`action` buttons. The component provides fallback buttons when the action slots are omitted.

#### Attributes & properties

| Attribute | Type | Default | Description |
| --- | --- | --- | --- |
| `open` | boolean | `false` | Controls visibility. Can be set declaratively or via the `open` property. |

Programmatic helpers `show()`, `hide()`, and `toggle(force?: boolean)` are exposed for imperative control.

#### Events

- `confirm`: Fired when the primary action is activated. Cancel the event to keep the dialog open (for async
  work) and call `hide()` when ready.
- `cancel`: Emitted when the user dismisses the dialog (Cancel button, overlay click, or Escape key).

#### Keyboard support

- `Esc` closes the dialog and refocuses the trigger.
- `Tab`/`Shift+Tab` cycle focus within the dialog.
- Focus is trapped while open and returns to the invoking trigger on close.

#### Styling hooks

Customize via CSS custom properties and exposed parts:

- Custom properties: `--alert-dialog-overlay-background`, `--alert-dialog-transition-duration`,
  `--alert-dialog-padding`, `--alert-dialog-radius`, `--alert-dialog-action-background`, and more.
- Parts: `::part(overlay)`, `::part(content)`, `::part(title)`, `::part(description)`, `::part(body)`,
  `::part(footer)`, `::part(cancel-button)`, `::part(action-button)`.

### `<wc-avatar>`

An inline avatar element that progressively loads an image and gracefully falls back to initials or any custom
content. Fallback rendering can be delayed to avoid flashing while the image loads, mirroring the ergonomics of
Radix UI's Avatar component.

```html
<div class="avatar-row">
  <wc-avatar
    src="https://images.unsplash.com/photo-1492633423870-43d1cd2775eb?w=128&h=128&dpr=2&q=80"
    alt="Colm Tuite"
    initials="CT"
    fallback-delay="600"
  ></wc-avatar>
  <wc-avatar
    src="https://images.unsplash.com/photo-1511485977113-f34c92461ad9?w=128&h=128&dpr=2&q=80"
    alt="Pedro Duarte"
    initials="PD"
    fallback-delay="600"
    loading="lazy"
  ></wc-avatar>
  <wc-avatar
    alt="Polly Doe"
    style="--avatar-fallback-background: #1e1b4b; --avatar-fallback-color: #ede9fe;"
  >
    PD
  </wc-avatar>
</div>
```

#### Attributes

| Attribute | Type | Default | Description |
| --- | --- | --- | --- |
| `src` | string | `""` | Image source URL. When omitted the fallback content renders. |
| `alt` | string | `""` | Accessible label for the avatar. Use an empty string for decorative avatars. |
| `initials` | string | `""` | Default fallback text when no slotted content is supplied. Auto-generated from `alt` if omitted. |
| `fallback-delay` | number | `0` | Milliseconds to wait before revealing the fallback while the image is loading. |
| `loading` | `lazy` \| `eager` \| `auto` | `auto` | Native image loading hint forwarded to the internal `<img>`. |
| `size` | CSS length | `45px` | Convenience attribute that sets the `--avatar-size` custom property. |

The element also exposes a read-only `state` property (`"empty"`, `"loading"`, `"loaded"`, or `"error"`) and
property setters for `src`, `alt`, `initials`, and `fallbackDelay` for imperative control.

#### Slots

- _default_: optional fallback content. When empty the component uses `initials` or derives them from `alt`.

#### Styling hooks

- Custom properties: `--avatar-size`, `--avatar-radius`, `--avatar-background`, `--avatar-border`,
  `--avatar-transition`, `--avatar-fallback-background`, `--avatar-fallback-color`,
  `--avatar-fallback-font-size`, `--avatar-fallback-font-weight`, `--avatar-loading-opacity`.
- Parts: `::part(root)`, `::part(image)`, `::part(fallback)`, `::part(fallback-text)` for precise theming.

### `<wc-navigation-menu>`

An animated navigation system with triggers, indicator, and viewport-driven content inspired by the Radix UI
Navigation Menu example. The component renders a centered list of triggers, swaps contextual content into an
animated viewport, and keeps the active trigger highlighted with an indicator that tracks pointer or keyboard
interaction.

```html
<wc-navigation-menu></wc-navigation-menu>
```

The viewport resizes automatically based on the active panel and exposes CSS variables so the transitions match the
Radix demo. Use `ArrowDown` to open the focused trigger, `ArrowLeft`/`ArrowRight` or `Home`/`End` to move between
triggers, and `Escape` to close the menu. Focus is restored to the current trigger when the menu closes.

#### Styling hooks

- Custom properties: `--navigation-menu-font-family`, `--navigation-menu-foreground`, `--navigation-menu-surface`,
  `--navigation-menu-surface-shadow`, `--navigation-menu-radius`, `--navigation-menu-trigger-radius`,
  `--navigation-menu-trigger-color`, `--navigation-menu-trigger-hover`, `--navigation-menu-trigger-active`,
  `--navigation-menu-trigger-focus`, `--navigation-menu-icon-color`, `--navigation-menu-viewport-surface`,
  `--navigation-menu-viewport-shadow`, `--navigation-menu-viewport-radius`, `--navigation-menu-indicator-color`.
- Parts: `::part(root)`, `::part(surface)`, `::part(list)`, `::part(trigger)`, `::part(link)`, `::part(indicator)`,
  `::part(viewport)`, `::part(content)`.

### `<wc-menubar>`

A desktop-style menu bar that mirrors the Radix UI example with nested submenus, checkable items, and radio
groups. The component manages focus, keyboard navigation, and menu positioning without external
dependencies.

```html
<wc-menubar
  style="
    --menubar-surface: #ffffff;
    --menubar-item-highlight: linear-gradient(135deg, #7c3aed, #6366f1);
    --menubar-focus-ring: 0 0 0 2px rgba(99, 102, 241, 0.35);
  "
></wc-menubar>
```

#### Events

| Event | Detail | Description |
| --- | --- | --- |
| `menubar-select` | `{ menu: string \| null, label: string }` | Fired when a standard menu item is activated. |
| `menubar-checkbox-toggle` | `{ item: string, checked: boolean }` | Emitted when a checkbox item is toggled. |
| `menubar-radio-change` | `{ value: string }` | Emitted when a different radio profile is selected. |

#### Styling hooks

- Custom properties: `--menubar-surface`, `--menubar-shadow`, `--menubar-trigger-color`,
  `--menubar-trigger-highlight`, `--menubar-panel-surface`, `--menubar-panel-shadow`,
  `--menubar-item-color`, `--menubar-item-highlight`, `--menubar-shortcut-color`,
  `--menubar-focus-ring`, and more.
- Parts: `::part(menubar)`, `::part(trigger)`, `::part(menu)`, `::part(menu-item)`, `::part(shortcut)`,
  `::part(indicator)`, `::part(submenu)`.
### `<wc-hover-card>`

A hover-activated preview surface that reveals supplemental information next to a trigger element. Inspired by
the Radix UI Hover Card, it remains focus-aware, delay-configurable, and ships with collision-aware styling hooks.

```html
<wc-hover-card open-delay="0" close-delay="120">
  <button slot="trigger" type="button" style="border-radius: 999px; padding: 0.25rem 0.75rem;">
    Hover for profile
  </button>
  <div slot="content" style="display: grid; gap: 0.5rem;">
    <strong>Radix UI</strong>
    <p style="margin: 0;">Accessible components, icons, and design tokens for building better UI.</p>
  </div>
</wc-hover-card>
```

#### Attributes & properties

| Attribute | Type | Default | Description |
| --- | --- | --- | --- |
| `open` | boolean | `false` | Controls visibility. When set the card stays open until cleared. |
| `default-open` | boolean | `false` | Opens the card on first render without setting `open`. Useful for demos. |
| `open-delay` | number | `700` | Milliseconds to wait before opening after pointer hover/focus. |
| `close-delay` | number | `300` | Milliseconds to wait before closing once the pointer/focus leaves. |
| `side` | `top` \| `right` \| `bottom` \| `left` | `bottom` | Placement of the content relative to the trigger. |
| `align` | `start` \| `center` \| `end` | `center` | Alignment along the cross axis for the chosen side. |
| `side-offset` | number | `8` | Gap between the trigger and the card, in pixels. |
| `align-offset` | number | `0` | Fine-tunes alignment in pixels along the cross axis. |
| `hide-arrow` | boolean | `false` | Removes the pointing arrow from the rendered content. |

The element mirrors these attributes with camelCase properties (`openDelay`, `closeDelay`, etc.).

#### Events

- `openchange`: fired whenever visibility toggles. Detail payload: `{ open: boolean }`.

#### Methods

- `show()`: Opens immediately, bypassing delays.
- `hide()`: Closes immediately.
- `toggle(force?: boolean)`: Toggles visibility or forces a state when `force` is provided.

#### Styling hooks

Customize using CSS custom properties and parts:

- Custom properties: `--hover-card-surface`, `--hover-card-color`, `--hover-card-radius`,
  `--hover-card-shadow`, `--hover-card-border`, `--hover-card-padding`, `--hover-card-gap`,
  `--hover-card-side-offset`, `--hover-card-align-offset`, `--hover-card-transition-duration`,
  `--hover-card-transition-timing`, `--hover-card-arrow-size`, `--hover-card-arrow-shadow`.
-- Parts: `::part(trigger)`, `::part(content)`, `::part(arrow)` and the default `::part(trigger-button)`
  fallback.

#### Keyboard support

### `<wc-dropdown-menu>` and friends

A composable dropdown menu system inspired by Radix UI. It offers a declarative API for menu triggers, items,
separators, labels, submenus, checkbox items, and radio groups while keeping focus management and keyboard
navigation accessible by default.

```html
<wc-dropdown-menu>
  <button slot="trigger" aria-label="Customise options" class="menu-trigger">
    ☰
  </button>

  <wc-dropdown-item shortcut="⌘+T">New Tab</wc-dropdown-item>
  <wc-dropdown-item shortcut="⌘+N">New Window</wc-dropdown-item>
  <wc-dropdown-item shortcut="⇧+⌘+N" disabled>New Private Window</wc-dropdown-item>

  <wc-dropdown-submenu>
    More Tools
    <wc-dropdown-item slot="submenu" shortcut="⌘+S">Save Page As…</wc-dropdown-item>
    <wc-dropdown-item slot="submenu">Create Shortcut…</wc-dropdown-item>
    <wc-dropdown-item slot="submenu">Name Window…</wc-dropdown-item>
    <wc-dropdown-separator slot="submenu"></wc-dropdown-separator>
    <wc-dropdown-item slot="submenu">Developer Tools</wc-dropdown-item>
  </wc-dropdown-submenu>

  <wc-dropdown-separator></wc-dropdown-separator>
  <wc-dropdown-checkbox-item shortcut="⌘+B" checked>Show Bookmarks</wc-dropdown-checkbox-item>
  <wc-dropdown-checkbox-item>Show Full URLs</wc-dropdown-checkbox-item>

  <wc-dropdown-separator></wc-dropdown-separator>
  <wc-dropdown-label>People</wc-dropdown-label>
  <wc-dropdown-radio-group value="pedro">
    <wc-dropdown-radio-item value="pedro">Pedro Duarte</wc-dropdown-radio-item>
    <wc-dropdown-radio-item value="colm">Colm Tuite</wc-dropdown-radio-item>
  </wc-dropdown-radio-group>
</wc-dropdown-menu>
```

#### Root attributes & properties

| Attribute | Type | Default | Description |
| --- | --- | --- | --- |
| `open` | boolean | `false` | Controls menu visibility. Toggle with the `open` property or `toggle()` method. |

#### Menu building blocks

| Element | Purpose |
| --- | --- |
| `<wc-dropdown-item>` | Standard actionable menu row supporting optional shortcut text via the `shortcut` attribute. |
| `<wc-dropdown-checkbox-item>` | Toggleable checkbox item. Reflects `checked`/`indeterminate` states and emits `wc-dropdown-checkbox-change`. |
| `<wc-dropdown-radio-group>` | Groups radio items. Control the active value with the `value` attribute/property. |
| `<wc-dropdown-radio-item>` | Exclusive selection item inside a radio group. Emits `wc-dropdown-radio-change` on selection. |
| `<wc-dropdown-submenu>` | Opens a nested fly-out menu. Place submenu children with `slot="submenu"`. |
| `<wc-dropdown-label>` | Visual label for a section. |
| `<wc-dropdown-separator>` | Renders a horizontal rule between sections. |

#### Events

- `wc-dropdown-select`: Fired whenever a menu item (including checkbox/radio items) is activated.
- `wc-dropdown-checkbox-change`: Emitted from `<wc-dropdown-checkbox-item>` with `{ checked, item }`.
- `wc-dropdown-radio-change`: Emitted from `<wc-dropdown-radio-item>` with `{ value, item }` when a new option is chosen.
- `wc-dropdown-toggle`: Emitted from `<wc-dropdown-menu>` whenever the root open state changes.

#### Styling hooks

- Root custom properties: `--wc-dropdown-width`, `--wc-dropdown-radius`, `--wc-dropdown-background`,
  `--wc-dropdown-padding`, `--wc-dropdown-shadow`, `--wc-dropdown-border-color`, `--wc-dropdown-offset`,
  `--wc-dropdown-trigger-background`, `--wc-dropdown-trigger-color`.
- Item custom properties: `--wc-dropdown-item-radius`, `--wc-dropdown-item-padding`,
  `--wc-dropdown-item-background`, `--wc-dropdown-item-background-hover`, `--wc-dropdown-item-background-active`,
  `--wc-dropdown-item-shortcut-color`, `--wc-dropdown-focus-outline`.
- Parts: `::part(trigger)`, `::part(trigger-button)`, `::part(content)`, `::part(button)`, `::part(label)`,
  `::part(indicator)`, `::part(submenu)`, `::part(submenu-indicator)` for fine-grained overrides.

The component manages focus, supports `Escape`, arrow key navigation, Home/End, and closes on outside interaction
by default. Nested submenus inherit keyboard support (Arrow Right/Left) and reuse the same styling tokens for
consistent theming.
### `<wc-context-menu>`

A pointer-positioned context menu that mirrors the Radix UI anatomy while remaining dependency free. Right-click,
keyboard shortcuts, or long-press on touch devices to summon the menu.

```html
<wc-context-menu></wc-context-menu>
```

The element renders a fully working menu with submenus, checkable items, and a radio group. It manages focus,
collision-aware positioning (including horizontal/vertical flipping to avoid viewport overflow), and dismiss
behaviour automatically.

#### Events

- `select`: Fired when a standard menu item (non-checkbox/radio) is activated. The `detail` includes
  `{ command: string | null }`.
- `toggle`: Fired when a checkbox or radio item changes. The detail is
  `{ type: 'checkbox', name: string | undefined, checked: boolean }` for checkboxes and
  `{ type: 'radio', group: string | undefined, value: string }` for radios.

#### Interaction features

- Context menu triggers on right-click, `Shift+F10`, the dedicated context-menu key, or a 550&nbsp;ms long press.
- Arrow keys, Home/End, and Escape work as expected for navigating and dismissing.
- Submenus open on hover, focus, arrow-right, or click, with responsive collision handling.
- Checkboxes and radios reflect their state visually with built-in indicators and emit change events.

#### Styling hooks

Tune the appearance with CSS properties or style parts directly:

- Custom properties: `--context-menu-trigger-background`, `--context-menu-trigger-border`,
  `--context-menu-trigger-color`, `--context-menu-background`, `--context-menu-shadow`,
  `--context-menu-item-highlight`, `--context-menu-separator-color`, `--context-menu-indicator-color`, etc.
- Parts: `::part(trigger)`, `::part(menu)`, `::part(submenu)`.

### Examples

See [`index.html`](./index.html) for live demos showcasing:

- OTP field variations (numeric, masked, vertical layouts) with event logging.
- Accordion setups demonstrating `single`/`multiple` behavior, custom theming, and horizontal orientation.
- Alert dialogs with destructive confirmations, async flows, and custom styling via CSS properties.
- Aspect ratio containers framing responsive images and responsive embeds.
- Hover cards that preview Radix UI social metadata with delayed entry/exit.
- Dropdown menus with submenus, checkboxes, and radio groups mirroring Radix UI ergonomics.

## Contributing

- Place new components inside [`src/`](./src) as standalone modules.
- Export functionality by registering custom elements within the file and guarding repeated registrations.
- Document attributes, events, and styling hooks in this README and surface usage examples in `index.html`.<|MERGE_RESOLUTION|>--- conflicted
+++ resolved
@@ -157,7 +157,6 @@
 - Parts: `::part(root)`, `::part(control)`, `::part(indicator)`, `::part(label)`.
 - Data attributes: `[data-state="checked" | "unchecked" | "indeterminate"]`, `[data-disabled="true"]`.
 
-<<<<<<< HEAD
 ### `<wc-select>`
 
 Framework-agnostic select element that composes a trigger button, floating listbox, grouped options, separators,
@@ -179,7 +178,6 @@
     <wc-select-option value="carrot" disabled>Carrot</wc-select-option>
   </wc-select-group>
 </wc-select>
-=======
 ### `<wc-progress>`
 
 Display task completion with a lightweight, accessible progress indicator. The component mirrors the Radix UI
@@ -194,14 +192,12 @@
     progress.value = Math.min(progress.value + 8, progress.max);
   });
 </script>
->>>>>>> f515f354
 ```
 
 #### Attributes & properties
 
 | Name | Type | Default | Description |
 | --- | --- | --- | --- |
-<<<<<<< HEAD
 | `value` | string | `""` | Currently selected option value. Reflects to the `value` property. |
 | `placeholder` | string | `"Select an option"` | Text shown inside the trigger when no item is selected. |
 | `disabled` | boolean | `false` | Removes the component from the focus order and blocks interaction. |
@@ -238,7 +234,6 @@
 - Parts: `::part(trigger)`, `::part(value)`, `::part(icon)`, `::part(content)`, `::part(viewport)`,
   `::part(option)`, `::part(indicator)`, `::part(text)`, `::part(group)`, `::part(label)`, `::part(group-options)`,
   `::part(separator)`.
-=======
 | `value` | number \| null | `null` | Sets the current completion value. Remove the attribute or set to `null` for the indeterminate state. |
 | `max` | number | `100` | Defines the maximum completion value that represents 100%. Must be greater than 0. |
 | `label` | string | `""` | Optional accessible label forwarded to `aria-label`. Omit when labelling externally via `aria-labelledby`. |
@@ -257,7 +252,6 @@
 - Parts: `::part(track)`, `::part(indicator)`, `::part(label)`.
 - Data attributes: `[data-state="loading" | "complete" | "indeterminate"]`, `[data-value]`, `[data-max]` for
   state-driven styling.
->>>>>>> f515f354
 
 ### `<wc-password-toggle-field>`
 
