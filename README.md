# Web Components

A curated collection of zero-dependency Web Components built to drop directly into any project. Each
module in [`src/`](./src) self-registers its custom element, exposes typed public APIs through JSDoc,
and ships in a format that works out of the box from a CDN or your preferred bundler.

## Table of contents

- [Getting started](#getting-started)
  - [Use from a CDN](#use-from-a-cdn)
  - [Run the local demos](#run-the-local-demos)
- [Component catalogue](#component-catalogue)
  - [Data display](#data-display)
  - [Inputs & forms](#inputs--forms)
  - [Navigation](#navigation)
  - [Layout & structure](#layout--structure)
  - [Feedback & overlays](#feedback--overlays)
  - [Utilities](#utilities)
- [Detailed reference](#detailed-reference)
  - [`<wc-markdown-viewer>`](#wc-markdown-viewer)
  - [`<wc-code-viewer>`](#wc-code-viewer)
  - [`<wc-chart>`](#wc-chart)
  - [Chart variants](#chart-variants)
  - [`<wc-data-table>`](#wc-data-table)
  - [`<wc-table>`](#wc-table)
  - [`<wc-form>`](#wc-form)
  - [`<wc-checkbox>`](#wc-checkbox)
  - [`<wc-spinner>`](#wc-spinner)
  - [`<wc-skeleton>`](#wc-skeleton)
<<<<<<< HEAD
- [`<wc-badge>`](#wc-badge)
- [`<wc-button>`](#wc-button)
- [`<wc-alert>`](#wc-alert)
- [`<wc-kbd>` & `<wc-kbd-group>`](#wc-kbd--wc-kbd-group)
- [`<wc-label>`](#wc-label)
- [`<wc-textarea>`](#wc-textarea)
- [`<wc-ascii-icon>`](#wc-ascii-icon)
- [`<wc-separator>`](#wc-separator)
- [`<qr-code>`](#qr-code)
=======
  - [`<wc-sonner>`](#wc-sonner)
  - [`<wc-badge>`](#wc-badge)
  - [`<wc-button>`](#wc-button)
  - [`<wc-alert>`](#wc-alert)
  - [`<wc-kbd>` & `<wc-kbd-group>`](#wc-kbd--wc-kbd-group)
  - [`<wc-label>`](#wc-label)
  - [`<wc-ascii-icon>`](#wc-ascii-icon)
  - [`<wc-separator>`](#wc-separator)
  - [`<qr-code>`](#qr-code)
>>>>>>> c1f396ab

## Getting started

### Use from a CDN

Every component ships as an ES module that can be imported straight from a CDN. Reference only the
modules you need:

```html
<script type="module" src="https://cdn.example.com/web-components/button.js"></script>
<script type="module" src="https://cdn.example.com/web-components/tooltip.js"></script>
```

Once the module is loaded the custom element is available globally:

```html
<wc-button variant="outline">Save changes</wc-button>
<wc-tooltip for="submit-button">Send now</wc-tooltip>
```

### Run the local demos

1. Clone this repository.
2. Open [`index.html`](./index.html) in your browser.
3. Explore the live demos that showcase each component and its configurable options.

No build step is required—the examples load the modules directly from `src/`.

## Component catalogue

The library covers a wide range of UI patterns. Browse the tables below for a quick overview and jump
to the detailed reference for deeper usage notes.

### Data display

| Component | Summary | Reference |
| --- | --- | --- |
| `<wc-chart>` | Responsive grouped bar chart with keyboard-friendly tooltips. | [Docs](#wc-chart) |
| `<wc-area-chart>` / `<wc-line-chart>` / `<wc-pie-chart>` / `<wc-radar-chart>` / `<wc-radial-chart>` | SVG chart variants that reuse the base chart API. | [Docs](#chart-variants) |
| `<wc-data-table>` | Headless data grid with sorting, filters, pagination, and row actions. | [Docs](#wc-data-table) |
| `<wc-table>` | Responsive table surface with caption, header, body, and footer primitives. | [Docs](#wc-table) |
| `<wc-card>` | Flexible content container mirroring shadcn/ui card styling. | — |
| `<wc-pricing-card>` | Pricing layout with highlighted tiers and call-to-action slots. | — |
| `<wc-carousel>` | Accessible carousel with autoplay controls and pagination dots. | — |
| `<wc-progress>` | Determinate and indeterminate progress indicator with ARIA semantics. | — |
| `<wc-skeleton>` | Shimmering skeleton placeholder for loading states. | [Docs](#wc-skeleton) |
| `<wc-spinner>` | Polite loading spinner with customisable stroke and messaging. | [Docs](#wc-spinner) |
| `<wc-ascii-icon>` | Converts single-colour SVG paths into scalable ASCII art glyphs. | [Docs](#wc-ascii-icon) |

### Inputs & forms

| Component | Summary | Reference |
| --- | --- | --- |
| `<wc-form>` | Drop-in contact form with validation helpers and error slots. | [Docs](#wc-form) |
| `<wc-checkbox>` | Tri-state checkbox with form association. | [Docs](#wc-checkbox) |
| `<wc-radio-group>` | Accessible radio group mirroring Radix UI behaviour. | — |
| `<wc-toggle-group>` | Single or multi-select toggle buttons. | — |
| `<wc-button-group>` | Toolbar-aligned button group with roving tabindex. | — |
| `<wc-combobox>` | Filterable combo box backed by native listbox semantics. | — |
| `<wc-select>` | Custom select with searchable list and keyboard support. | — |
| `<wc-slider>` | Single or range slider with custom styling. | — |
| `<wc-switch>` | Toggle switch with form integration and ARIA roles. | — |
| `<wc-otp-field>` | Multi-input one-time passcode entry with auto-focus handling. | — |
| `<wc-password-toggle-field>` | Password input that exposes a reveal button. | — |
| `<wc-textarea>` | Multiline textarea with Radix-inspired styling and form association. | — |

### Navigation

| Component | Summary |
| --- | --- |
| `<wc-navigation-menu>` | Top-level navigation with animated submenus. |
| `<wc-sidebar>` | Collapsible sidebar scaffold with resize handle integration. |
| `<wc-breadcrumb>` | Breadcrumb trail with separator slots. |
| `<wc-menubar>` | Horizontal menu bar with keyboard navigation. |
| `<wc-dropdown-menu>` / `<wc-context-menu>` | Menu primitives driven by the same API. |
| `<wc-tabs>` | Roving tabindex tabs with animation hooks. |
| `<wc-toolbar>` | Toolbar container with roving focus management. |
| `<wc-pagination>` | Paginates collections with summary text and ellipsis handling. |
| `<wc-tooltip>` | Tooltip primitive for hover and focus affordances. |
| `<wc-popover>` / `<wc-hover-card>` | Rich overlays for contextual content. |

### Layout & structure

| Component | Summary |
| --- | --- |
| `<wc-separator>` | Semantic divider with vertical orientation support. |
| `<wc-resizable>` | Wrapper that turns any element into a draggable resizable panel. |
| `<wc-drawer>` | Sliding panel with trap-focus behaviour. |
| `<wc-sheet>` | Dialog-inspired sheet for supplementary workflows. |
| `<wc-dialog>` / `<wc-alert-dialog>` | Modal primitives with configurable titles, descriptions, and actions. |
| `<wc-aspect-ratio>` | Enforces intrinsic ratios for responsive media. |
| `<wc-avatar>` | Avatar component with fallbacks and status badges. |
| `<wc-mockup-phone>` | Presentation frame for screenshot marketing. |
| `<wc-calendar>` / `<wc-date-picker>` | Calendar grid and date picker built on the same foundation. |
| `<wc-accordion>` / `<wc-collapsible>` | Disclosure widgets for stacked or inline content. |

### Feedback & overlays

| Component | Summary |
| --- | --- |
| `<wc-alert>` | Inline callouts for success, info, or destructive messaging. |
| `<wc-toast>` | Toast notifications with queueing support. |
| `<wc-sonner>` | Opinionated multi-type toaster with promise helpers. [Docs](#wc-sonner) |
| `<wc-audio-player>` | Minimal audio player with timeline and volume controls. |
| `<wc-progress>` | Visualises task completion. |
| `<wc-spinner>` | Loading spinner with accessible announcements. |
| `<wc-skeleton>` | Loading placeholder that maintains layout structure. |

### Utilities

| Component | Summary | Reference |
| --- | --- | --- |
| `<wc-markdown-viewer>` | Renders sanitised Markdown from inline strings or remote files. | [Docs](#wc-markdown-viewer) |
| `<wc-code-viewer>` | Syntax highlighted code blocks with remote loading support. | [Docs](#wc-code-viewer) |
| `<qr-code>` | Generates an SVG QR code for URLs or text values. | [Docs](#qr-code) |
| `<wc-label>` | Accessible label helper that mirrors native `<label>` semantics. | [Docs](#wc-label) |
| `<wc-kbd>` / `<wc-kbd-group>` | Inline keyboard hints styled like keycaps. | [Docs](#wc-kbd--wc-kbd-group) |
| `<wc-badge>` | Pill-style badges and status chips. | [Docs](#wc-badge) |
| `<wc-button>` | Styled action button or anchor element with variant support. | [Docs](#wc-button) |
| `<wc-toolbar>` | Toolbar container with roving tabindex. | — |
| `<wc-scroll-area>` | Scrollable viewport with styled scrollbar track. | — |

## Detailed reference

### `<wc-markdown-viewer>`

Render Markdown from an inline string or fetch it from a remote `.md` file while keeping the output
sanitised. Slots expose loading and empty states so the component integrates neatly with dynamic
content.

```html
<script type="module" src="https://cdn.example.com/web-components/markdown-viewer.js"></script>

<wc-markdown-viewer markdown="# Hello!\nBuilt for CDN delivery."></wc-markdown-viewer>

<wc-markdown-viewer src="/docs/welcome.md">
  <span slot="loading">Loading documentation…</span>
</wc-markdown-viewer>
```

#### Attributes & properties

| Name | Type | Default | Description |
| --- | --- | --- | --- |
| `markdown` | string | `""` | Inline Markdown string rendered immediately. Escaped newlines are normalised. |
| `src` | string | `""` | URL pointing to a Markdown resource that will be fetched and rendered. |

#### Slots

- _(default)_ — Optional fallback Markdown text when neither `markdown` nor `src` provide content.
- `loading` — Displayed while a remote `src` document loads.

#### Events

- `markdown-loadstart` — Fired when a remote request begins. `event.detail` includes `{ source }`.
- `markdown-load` — Emitted after fetching content. `event.detail.markdown` contains the raw string.
- `markdown-error` — Fired when fetching fails. `event.detail.error` exposes the thrown error.

#### Styling hooks

- Custom properties: `--markdown-viewer-color`, `--markdown-viewer-background`,
  `--markdown-viewer-padding`, `--markdown-viewer-code-background`, `--markdown-viewer-code-color`,
  `--markdown-viewer-inline-code-background`, `--markdown-viewer-inline-code-color`,
  `--markdown-viewer-link-color`, `--markdown-viewer-heading-margin`, and more.
- Parts: `::part(container)`, `::part(empty)`, `::part(error)`.

### `<wc-code-viewer>`

Render syntax-highlighted code blocks from inline snippets or remote files. The element dedents light
DOM content, infers languages from filenames or shebangs, and exposes a loading slot for remote
requests.

```html
<script type="module" src="https://cdn.example.com/web-components/code-viewer.js"></script>

<wc-code-viewer language="ts">
import { createSignal } from 'solid-js';

export const useCounter = () => {
  const [count, setCount] = createSignal(0);
  return { count, increment: () => setCount((value) => value + 1) };
};
</wc-code-viewer>

<wc-code-viewer id="demo-viewer"></wc-code-viewer>
<script type="module">
  const viewer = document.querySelector('#demo-viewer');
  viewer.code = "console.log('Shipped as a standalone module');";
</script>
```

#### Attributes & properties

| Name | Type | Default | Description |
| --- | --- | --- | --- |
| `code` | string | `""` | Inline code string rendered immediately. Escaped newlines are normalised. |
| `src` | string | `""` | URL to fetch when remote code should be displayed. Only `http:` and `https:` schemes are allowed. |
| `language` | string | `""` | Optional syntax hint (e.g. `javascript`, `typescript`, `css`, `html`, `json`, `python`, `shell`, `yaml`). |
| `filename` | string | `""` | Hint used when inferring the language for inline snippets (e.g. `example.ts`). |

#### Slots

- `loading` — Displayed while a remote `src` file is being fetched.

#### Events

- `code-loadstart` — Fired when a remote request begins. `event.detail` includes `{ source }`.
- `code-load` — Emitted after fetching content. `event.detail.code` contains the raw string.
- `code-error` — Fired when fetching fails. `event.detail.error` surfaces the thrown error.

#### Styling hooks

- CSS custom properties: `--code-viewer-background`, `--code-viewer-foreground`,
  `--code-viewer-padding`, `--code-viewer-radius`, `--code-viewer-shadow`,
  `--code-viewer-font-family`, `--code-viewer-font-size`, `--code-viewer-comment-color`,
  `--code-viewer-keyword-color`, `--code-viewer-string-color`, `--code-viewer-number-color`,
  `--code-viewer-attribute-color`, `--code-viewer-tag-color`, `--code-viewer-entity-color`,
  `--code-viewer-variable-color`, `--code-viewer-punctuation-color`, `--code-viewer-accent`.
- Parts: `::part(container)`, `::part(surface)`, `::part(code)`, `::part(empty)`, `::part(error)`.

### `<qr-code>`

Render a crisp SVG QR code for URLs or arbitrary text. The component wraps a battle-tested encoder and
lets you tweak size, quiet zone, and error correction without additional dependencies.

```html
<script type="module" src="https://cdn.example.com/web-components/qr-code.js"></script>

<qr-code value="https://example.com" size="180" error-correction="H">
  <span>Scan to visit our docs</span>
</qr-code>
```

#### Attributes & properties

| Name | Type | Default | Description |
| --- | --- | --- | --- |
| `value` | string | `""` | Data encoded in the QR code. Supports UTF-8 strings such as URLs. |
| `size` | number | `160` | Render size in CSS pixels for the square SVG. |
| `quiet-zone` | number | `4` | Padding around the QR modules, measured in module units. |
| `error-correction` | `'L' \| 'M' \| 'Q' \| 'H'` | `'M'` | Error correction strength following the QR specification. |

#### Slots

- _(default)_ — Optional caption or instructions displayed beneath the QR code.

#### Events

- `qr-code-error` — Fired if encoding fails. `event.detail` carries the error message.

#### Styling hooks

- Custom properties: `--qr-background`, `--qr-foreground`, `--qr-size`.
- Parts: `::part(container)`.

### `<wc-chart>`

Render responsive grouped bar charts without shipping a client-side framework. Configure each data
series with human-readable labels and colours, then pass data objects to plot your metrics.

```html
<script type="module" src="https://cdn.example.com/web-components/chart.js"></script>

<wc-chart id="sessions-chart" caption="Monthly sessions"></wc-chart>
<script type="module">
  const chart = document.querySelector('#sessions-chart');
  chart.categoryKey = 'month';
  chart.config = {
    desktop: { label: 'Desktop', color: 'hsl(221 83% 53%)' },
    mobile: { label: 'Mobile', color: 'hsl(213 94% 68%)' },
  };
  chart.data = [
    { month: 'January', desktop: 186, mobile: 80 },
    { month: 'February', desktop: 305, mobile: 200 },
    { month: 'March', desktop: 237, mobile: 120 },
  ];
</script>
```

#### Attributes & properties

| Name | Type | Default | Description |
| --- | --- | --- | --- |
| `data` | string | `[]` | JSON-serialised array of records rendered as bars. Prefer the property for large datasets. |
| `config` | string | `{}` | JSON-serialised object describing each series (`{ [key]: { label, color } }`). |
| `category-key` | string | `"category"` | Property name on each record used for the x-axis label. |
| `caption` | string | `""` | Optional label announced with the chart when `aria-label` is not provided. |
| `hide-legend` | boolean | `false` | Hides the legend element. Toggle via the `hideLegend` property at runtime. |

Set the `data`, `config`, `categoryKey`, and `hideLegend` properties from JavaScript for richer
interactivity.

#### Styling hooks

- CSS custom properties: `--wc-chart-background`, `--wc-chart-foreground`, `--wc-chart-border`,
  `--wc-chart-grid`, `--wc-chart-muted`, `--wc-chart-tooltip-background`,
  `--wc-chart-tooltip-foreground`, `--wc-chart-tooltip-muted`, `--wc-chart-bar-radius`.
- Parts: `::part(container)`, `::part(chart)`, `::part(legend)`, `::part(tooltip)`, `::part(empty)`.

#### Accessibility

- Bars are focusable and support keyboard-triggered tooltips (Space/Enter to show, Escape to hide).
- Tooltips expose the current category and series values while legends provide textual colour keys.
- Provide an `aria-label` or `caption` for screen-reader-friendly summaries.

### Chart variants

Import [`chart-variants.js`](./src/chart-variants.js) once and access five focused custom elements for
area, line, pie, radar, and radial bar visualisations. Each element mirrors the API surface of
`<wc-chart>` so you can reuse the same `data` and `config` objects across chart types.

```html
<script type="module" src="https://cdn.example.com/web-components/chart-variants.js"></script>

<wc-area-chart id="traffic-area" caption="Stacked traffic by device" category-key="date"></wc-area-chart>
<script type="module">
  const chart = document.querySelector('#traffic-area');
  chart.config = {
    desktop: { label: 'Desktop', color: 'hsl(221 83% 53%)' },
    mobile: { label: 'Mobile', color: 'hsl(213 94% 68%)' },
  };
  chart.data = [
    { date: '2024-06-01', desktop: 178, mobile: 200 },
    { date: '2024-06-02', desktop: 470, mobile: 410 },
    { date: '2024-06-03', desktop: 103, mobile: 160 },
  ];
</script>
```

#### Shared attributes & properties

| Name | Applies to | Type | Default | Description |
| --- | --- | --- | --- | --- |
| `data` | all | string | `[]` | JSON-serialised array of records. Prefer the property setter for large datasets. |
| `config` | all | string | `{}` | JSON-serialised object describing each series (`{ [key]: { label, color } }`). |
| `caption` | all | string | `""` | Optional label surfaced to assistive tech when `aria-label` is not set. |
| `legend` | all | boolean | `true` | Toggle the legend. Set `legend="false"` or `element.legend = false` to hide it. |

#### Axis-based charts (`<wc-area-chart>`, `<wc-line-chart>`, `<wc-radar-chart>`)

| Name | Type | Default | Description |
| --- | --- | --- | --- |
| `category-key` | string | `"category"` | Property name used for category labels (x-axis for area/line, spokes for radar). |
| `stacked` | boolean | `true` | (Area only) When `false`, each series renders independently instead of stacking. |
| `curve` | string | `"linear"` | (Area/line) Set to `"smooth"` for monotone cubic interpolation between points. |

Toggle the `curve` attribute or property at runtime to transition between angular (`"linear"`) and
smoothed (`"smooth"`) area and line charts without reconfiguring the dataset.

#### Pie & radial charts

Provide data objects with `value` (or `visitors`) keys and optional `label` (or `name`) properties.
Colours can be provided in the dataset (`{ color: "hsl(...)" }`) or through the shared `config`
object using matching keys.

#### Styling hooks

- CSS custom properties: `--wc-chart-background`, `--wc-chart-foreground`, `--wc-chart-border`,
  `--wc-chart-grid`, `--wc-chart-muted`, `--wc-chart-tooltip-background`,
  `--wc-chart-tooltip-foreground`, `--wc-chart-tooltip-muted`.
- Parts: `::part(container)`, `::part(body)`, `::part(svg)`, `::part(legend)`, `::part(tooltip)`.

#### Accessibility

- Charts expose grouped roles and fall back to the `caption` or `aria-label` for assistive copy.
- Tooltips follow pointer interactions to reveal series breakdowns without requiring focus shifts.
- Provide short, descriptive captions for each chart to summarise the metric being visualised.

### `<wc-data-table>`

Build interactive data grids with sortable columns, filtering, pagination, column visibility controls,
and row actions. The component embraces headless patterns so you can describe columns and data via
JavaScript without shipping a framework runtime.

```html
<script type="module" src="https://cdn.example.com/web-components/data-table.js"></script>

<wc-data-table id="payments-table" page-size="5" filter-placeholder="Filter emails…"></wc-data-table>
<script type="module">
  const table = document.querySelector('#payments-table');
  table.columns = [
    { id: 'status', header: 'Status', accessor: 'status', sortable: true },
    { id: 'email', header: 'Email', accessor: 'email', sortable: true, filterable: true },
    {
      id: 'amount',
      header: 'Amount',
      accessor: 'amount',
      align: 'right',
      sortable: true,
      formatter: (value) => new Intl.NumberFormat('en-US', { style: 'currency', currency: 'USD' }).format(value)
    },
    {
      id: 'actions',
      accessor: () => '',
      hideable: false,
      actions: [
        { id: 'copy-id', label: 'Copy payment ID', action: (row) => navigator.clipboard?.writeText?.(row.id ?? '') },
        { id: 'view-details', label: 'View payment details' }
      ]
    }
  ];
  table.data = [
    { id: 'm5gr84i9', amount: 316, status: 'success', email: 'ken99@example.com' },
    { id: '3u1reuv4', amount: 242, status: 'success', email: 'abe45@example.com' }
  ];
</script>
```

#### Attributes

| Name | Type | Default | Description |
| --- | --- | --- | --- |
| `page-size` | number | `5` | Number of rows rendered per page before pagination kicks in. |
| `filter-placeholder` | string | `"Filter rows"` | Customises the placeholder copy for the search input. |
| `selectable` | boolean | `true` | When present the table renders a checkbox column so users can select rows. |
| `row-id-key` | string | `"id"` | Property used to derive stable row identifiers for plain object data. |

#### Properties

| Name | Type | Description |
| --- | --- | --- |
| `columns` | `Array<DataTableColumn>` | Column configuration describing headers, accessors, formatting, sortability, filters, and actions. |
| `data` | `Array<object>` | Data rows rendered by the table. Swap at runtime to drive live updates. |
| `pageSize` | number | Getter/setter mirroring the `page-size` attribute. |
| `selectable` | boolean | Reflects the `selectable` attribute so you can toggle row selection from JavaScript. |
| `selectedRows` | `Array<object>` | Read-only list of the currently selected data objects after filtering. |

`DataTableColumn` objects support:

- `id` — unique column identifier used for sorting and visibility.
- `header` — string or function returning header content.
- `accessor` — string key or function returning cell values.
- `formatter` — optional value formatter for display.
- `renderCell` — custom renderer returning DOM nodes or strings.
- `sortable`, `filterable`, `hideable`, `align` — behavioural flags.
- `actions` — array of `{ id, label, action }` descriptors for per-row dropdown menus.

#### Events

- `data-table-selection-change` — Fired whenever the checked row set changes. `event.detail.rows`
  contains the selected objects.
- `data-table-action` — Emitted when an item inside a row action menu is activated. Provides
  `{ action, row, columnId, rowId }` in `event.detail`.

#### Styling hooks

- CSS custom properties: `--data-table-background`, `--data-table-border-color`, `--data-table-radius`,
  `--data-table-text-color`, `--data-table-muted-color`, `--data-table-toolbar-gap`,
  `--data-table-toolbar-padding`, `--data-table-filter-background`, `--data-table-filter-border`,
  `--data-table-filter-radius`, `--data-table-filter-padding`, `--data-table-filter-color`,
  `--data-table-filter-placeholder`, `--data-table-header-background`, `--data-table-header-color`,
  `--data-table-row-hover`, `--data-table-row-selected`, `--data-table-row-border`,
  `--data-table-pagination-gap`, `--data-table-control-radius`, `--data-table-control-border`,
  `--data-table-control-background`, `--data-table-control-color`,
  `--data-table-control-disabled-opacity`, `--data-table-menu-background`,
  `--data-table-menu-border`, `--data-table-menu-radius`, `--data-table-menu-shadow`,
  `--data-table-menu-item-hover`, `--data-table-actions-trigger-size`.
- Parts: `::part(container)`, `::part(toolbar)`, `::part(filter)`, `::part(column-menu)`,
  `::part(surface)`, `::part(table)`, `::part(header)`, `::part(row)`, `::part(cell)`, `::part(empty)`,
  `::part(pagination)`, `::part(selection-summary)`, `::part(pagination-previous)`,
  `::part(pagination-next)`, `::part(column-menu-empty)`.

### `<wc-table>`

Lightweight table surface that mirrors the shadcn/ui table primitives. Compose captions, headers,
bodies, and footers declaratively with `wc-table-*` child elements and the component renders a
semantic `<table>` with responsive overflow handling inside its shadow root.

```html
<script type="module" src="https://cdn.example.com/web-components/table.js"></script>

<wc-table>
  <wc-table-caption>A list of your recent invoices.</wc-table-caption>
  <wc-table-header>
    <wc-table-row>
      <wc-table-head style="width: 7.5rem;">Invoice</wc-table-head>
      <wc-table-head>Status</wc-table-head>
      <wc-table-head>Method</wc-table-head>
      <wc-table-head align="right">Amount</wc-table-head>
    </wc-table-row>
  </wc-table-header>
  <wc-table-body>
    <wc-table-row>
      <wc-table-cell>INV001</wc-table-cell>
      <wc-table-cell>Paid</wc-table-cell>
      <wc-table-cell>Credit Card</wc-table-cell>
      <wc-table-cell align="right">$250.00</wc-table-cell>
    </wc-table-row>
    <wc-table-row>
      <wc-table-cell>INV002</wc-table-cell>
      <wc-table-cell>Pending</wc-table-cell>
      <wc-table-cell>PayPal</wc-table-cell>
      <wc-table-cell align="right">$150.00</wc-table-cell>
    </wc-table-row>
  </wc-table-body>
  <wc-table-footer>
    <wc-table-row>
      <wc-table-cell colspan="3">Total</wc-table-cell>
      <wc-table-cell align="right">$400.00</wc-table-cell>
    </wc-table-row>
  </wc-table-footer>
</wc-table>
```

Rows accept `data-state="selected"` (or the shorthand `state="selected"`) to highlight the current
selection, and header or data cells respect `align="left|center|right"` for text alignment. Inline
`style`, `aria-*`, and `data-*` attributes set on the declarative child elements are forwarded to the
rendered table cells so you can surface tooltips or additional metadata.

#### Declarative children

| Element | Description |
| --- | --- |
| `<wc-table-caption>` | Provides an accessible caption rendered beneath the table surface. |
| `<wc-table-header>` | Wraps header rows that should render inside `<thead>`. |
| `<wc-table-body>` | Declares one or more body row groups rendered inside `<tbody>`. |
| `<wc-table-footer>` | Optional summary or totals rendered inside `<tfoot>`. |
| `<wc-table-row>` | Defines a table row. Place `wc-table-head`/`wc-table-cell` elements inside. |
| `<wc-table-head>` | Header cell rendered as `<th scope="col">` by default. |
| `<wc-table-cell>` | Data cell rendered as `<td>`. |

#### Styling hooks

- CSS custom properties: `--table-background`, `--table-border-color`, `--table-radius`,
  `--table-shadow`, `--table-text-color`, `--table-muted-color`, `--table-header-background`,
  `--table-header-color`, `--table-footer-background`, `--table-row-border`, `--table-row-hover`,
  `--table-row-selected`, `--table-cell-padding-block`, `--table-cell-padding-inline`,
  `--table-caption-color`.
- Parts: `::part(surface)`, `::part(wrapper)`, `::part(table)`, `::part(caption)`, `::part(section)`,
  `::part(row)`, `::part(cell)`.

#### Accessibility

- The declarative caption is rendered as a semantic `<caption>` for screen reader support.
- Header cells default to `scope="col"` so column associations remain intact. Override `scope` on a
  `<wc-table-head>` element for row headers.
- Overflow is handled within a focusable wrapper so keyboard users can scroll horizontally on small
  screens without losing context.

### `<wc-form>`

An opinionated contact form that mirrors the Radix UI demo experience. It wires native constraint
validation to accessible inline messages, automatically focuses the first invalid control, and exposes
helpers for server-driven errors.

```html
<wc-form id="support-form" submit-label="Post question"></wc-form>

<script type="module" src="https://cdn.example.com/web-components/form.js"></script>
<script type="module">
  const form = document.getElementById('support-form');
  form.addEventListener('wc-form-data', (event) => {
    console.log('Form payload', event.detail);
  });
  form.addEventListener('wc-form-submit', (event) => {
    fetch('/api/support', { method: 'POST', body: event.detail });
  });
</script>
```

#### Attributes

| Attribute | Type | Default | Description |
| --- | --- | --- | --- |
| `submit-label` | string | `"Post question"` | Customises the text shown on the submit button. |

#### Methods

- `reset()` — Clears the form, removes validation messages, and resets custom errors.
- `setCustomError(name: string, message: string)` — Toggles a custom validation message for a field
  (`"email"` or `"question"`).
- `clearCustomError(name: string)` — Convenience wrapper around `setCustomError(name, "")`.

#### Events

- `wc-form-submit` — Fired after successful validation. `event.detail` is the `FormData` instance ready
  for network submission.
- `wc-form-data` — Fired alongside `wc-form-submit` with a plain object version of the current values.

#### Styling hooks

- Custom properties: `--wc-form-background`, `--wc-form-foreground`, `--wc-form-muted`,
  `--wc-form-field-background`, `--wc-form-field-border`, `--wc-form-field-border-hover`,
  `--wc-form-field-border-focus`, `--wc-form-submit-background`, `--wc-form-submit-color`,
  `--wc-form-submit-hover`, `--wc-form-radius`, `--wc-form-field-radius`, `--wc-form-shadow`,
  `--wc-form-input-padding`, `--wc-form-message-error`, `--wc-form-message-error-color`, and more.
- Parts: `::part(container)`, `::part(header)`, `::part(title)`, `::part(description)`, `::part(form)`,
  `::part(field)`, `::part(label)`, `::part(messages)`, `::part(message)`, `::part(control)`,
  `::part(submit)`.

### `<wc-checkbox>`

An accessible, tri-state checkbox control that mirrors Radix UI’s anatomy. It supports indeterminate
states, full keyboard navigation, and form association.

```html
<form onsubmit="event.preventDefault();">
  <wc-checkbox name="terms" value="accepted" required checked>
    Accept terms and conditions.
  </wc-checkbox>
</form>
```

#### Attributes & properties

| Attribute | Type | Default | Description |
| --- | --- | --- | --- |
| `checked` | boolean | `false` | Sets the checkbox to the checked state. Reflects to the `checked` property. |
| `indeterminate` | boolean | `false` | Displays the indeterminate (mixed) state without marking it as checked. |
| `disabled` | boolean | `false` | Removes the checkbox from the focus order and blocks interaction. |
| `required` | boolean | `false` | Marks the checkbox as required when used inside a form. |
| `value` | string | `"on"` | Value submitted with the parent form whenever the checkbox is checked. |
| `name` | string | `""` | Associates the element with form submission entries. |

Call `toggle(force?: boolean)` to flip the state or force a particular value.

#### Events

- `input` — Fired whenever user interaction updates the state. Bubbles and is composed.
- `change` — Mirrors the native checkbox `change` event semantics.

#### Styling hooks

- CSS custom properties: `--checkbox-size`, `--checkbox-radius`, `--checkbox-border-width`,
  `--checkbox-border-color`, `--checkbox-background`, `--checkbox-background-checked`,
  `--checkbox-background-indeterminate`, `--checkbox-foreground`, `--checkbox-shadow`,
  `--checkbox-focus-ring`, `--checkbox-gap`, `--checkbox-label-color`.
- Parts: `::part(root)`, `::part(control)`, `::part(indicator)`, `::part(label)`.
- Data attributes: `[data-state="checked" | "unchecked" | "indeterminate"]`, `[data-disabled="true"]`.

### `<wc-spinner>`

An accessible loading indicator with no runtime dependencies. Customise the spinner’s size, stroke,
and colour with CSS custom properties while keeping a polite status message for assistive
technologies.

```html
<wc-spinner label="Processing payment"></wc-spinner>
```

#### Attributes & properties

| Name | Type | Default | Description |
| --- | --- | --- | --- |
| `label` | string | `"Loading"` | Sets the accessible status text announced to assistive technologies. Mirrors to `aria-label` when one is not provided. |
| `visual-label` | boolean | `false` | Reveals the accessible label next to the indicator so the status is shown visually as well. |

#### Slots

- _(default)_ — Optional inline content displayed after the spinner.

#### Styling hooks

- CSS custom properties: `--wc-spinner-size`, `--wc-spinner-stroke-width`, `--wc-spinner-track-color`,
  `--wc-spinner-color`, `--wc-spinner-gap`, `--wc-spinner-duration`.
- Parts: `::part(icon)` for the SVG container, `::part(label)` for the accessible status text (visible
  when `visual-label` is present).

The element defaults to `role="status"`, `aria-live="polite"`, and `aria-busy="true"` so updates are
announced without stealing focus.

### `<wc-sonner>`

Opinionated toaster that mirrors the Sonner React API in a framework-agnostic package. Queue
multiple notifications, switch between success/info/warning/error variants, and track async work with
`toast.promise` helpers.

```html
<script type="module" src="https://cdn.example.com/web-components/sonner.js"></script>

<wc-sonner id="demo-sonner" position="bottom-right"></wc-sonner>
<button id="sonner-trigger" type="button">Show toast</button>

<script type="module">
  const toaster = document.getElementById('demo-sonner');
  document.getElementById('sonner-trigger')?.addEventListener('click', () => {
    toaster.toast.success('Event has been created', {
      description: 'Sunday, December 03, 2023 at 9:00 AM',
      action: {
        label: 'Undo',
        onClick: () => console.log('Undo'),
      },
    });
  });
</script>
```

#### Attributes & properties

| Name | Type | Default | Description |
| --- | --- | --- | --- |
| `position` | `'top-left' \| 'top-right' \| 'top-center' \| 'bottom-left' \| 'bottom-right' \| 'bottom-center'` | `'top-right'` | Controls where the viewport is anchored on screen. |
| `duration` | number | `4000` | Default auto-dismiss timeout in milliseconds when none is supplied per toast. Use `Infinity` to persist. |
| `close-on-click` | boolean | `false` | When present, clicking the toast surface dismisses it (action and close buttons are unaffected). |
| `toast` (property) | `function` | — | Bound helper that mirrors Sonner’s `toast` API (see helpers below). |

#### Helpers

- `toast(title, options?)` — Push a neutral toast. `options` accepts `description`,
  `duration`, `label`, `dismissible`, and `action: { label, onClick }`.
- `toast.success/info/warning/error/loading(title, options?)` — Typed variants with matching icons.
- `toast.promise(promiseOrFactory, { loading, success, error })` — Show a loading toast while the
  promise runs, replacing it with success or error messaging afterwards.
- `toast.dismiss(id?)` — Dismiss a toast by id or clear the queue when no id is provided.

#### Events

- `wc-sonner-open` — Fired whenever a toast is enqueued. `event.detail` exposes `{ id, record }`.
- `wc-sonner-action` — Emitted after the action button runs. `event.detail` includes `{ id, record }`.
- `wc-sonner-dismiss` — Fired when a toast leaves. `event.detail` contains `{ id, record, reason }` with
  `reason` set to `"manual"`, `"action"`, `"timeout"`, or `"click"`.

#### Styling hooks

- CSS custom properties: `--sonner-z-index`, `--sonner-gap`, `--sonner-max-width`, `--sonner-radius`,
  `--sonner-font-family`, `--sonner-color`, `--sonner-background`, `--sonner-border`, `--sonner-shadow`,
  `--sonner-success`, `--sonner-info`, `--sonner-warning`, `--sonner-error`, `--sonner-loading`.
- Data attributes: `[data-type]` and `[data-state]` on each toast for variant/transition styling.
- Parts: `::part(viewport)`, `::part(toast)`, `::part(icon)`, `::part(body)`, `::part(title)`,
  `::part(description)`, `::part(actions)`, `::part(action-button)`, `::part(close-button)`.

### `<wc-skeleton>`

Skeleton placeholders help communicate that content is still loading while maintaining the layout of
the final UI. Adjust each instance’s width, height, and border radius with CSS custom properties or
host styles.

```html
<wc-skeleton style="--wc-skeleton-width: 12rem; --wc-skeleton-height: 1rem;"></wc-skeleton>
```

#### Attributes & properties

| Name | Type | Default | Description |
| --- | --- | --- | --- |
| `still` | boolean | `false` | When present, pauses the shimmer animation for a calmer loading state. |
| `rounded` | string | `""` | Set to `"full"` to force a perfectly round radius without adjusting CSS variables. |

#### Accessibility

- Defaults to `role="presentation"` and `aria-hidden="true"` so assistive tech ignores decorative placeholders.
- Supply `aria-label` when the skeleton should describe its purpose (e.g. “Loading user avatar”).

#### Styling hooks

- CSS custom properties: `--wc-skeleton-width`, `--wc-skeleton-height`, `--wc-skeleton-radius`,
  `--wc-skeleton-base-color`, `--wc-skeleton-highlight-color`,
  `--wc-skeleton-animation-duration`.
- Parts: `::part(base)` exposes the animated surface for advanced overrides.

### `<wc-badge>`

Display statuses, counts, or links with a compact inline badge. The element mirrors the shadcn/ui
variants while remaining fully stylable through CSS variables and part hooks.

```html
<script type="module" src="https://cdn.example.com/web-components/badge.js"></script>

<wc-badge>New</wc-badge>
<wc-badge variant="secondary">In review</wc-badge>
<wc-badge href="/changelog">View changelog</wc-badge>
```

#### Attributes & properties

| Name | Type | Default | Description |
| --- | --- | --- | --- |
| `variant` | string | `"default"` | Switch between `default`, `secondary`, `destructive`, or `outline` colour themes. |
| `href` | string | `""` | When provided the badge renders as an anchor element. |
| `target` | string | `""` | Optional anchor target. Defaults to `_self`; `_blank` automatically applies `rel="noopener noreferrer"`. |
| `rel` | string | `""` | Custom relationship attribute when the badge is acting as a link. |

#### Slots

- _(default)_ — Badge label, icons, or counters. SVG icons inherit the badge colour automatically.

#### Styling hooks

- CSS custom properties: `--wc-badge-background`, `--wc-badge-color`, `--wc-badge-border-color`,
  `--wc-badge-hover-background`, `--wc-badge-hover-border-color`, `--wc-badge-focus-ring-color`,
  `--wc-badge-radius`, `--wc-badge-padding-inline`, `--wc-badge-padding-block`,
  `--wc-badge-font-size`, `--wc-badge-font-weight`, `--wc-badge-letter-spacing`, `--wc-badge-gap`,
  `--wc-badge-min-width`, `--wc-badge-min-height`, `--wc-badge-shadow`,
  `--wc-badge-text-transform`.
- Parts: `::part(surface)` targets the pill surface for advanced customisation.

### `<wc-button>`

Display accessible call-to-action buttons or anchored links with consistent styling, hover states, and
focus rings. The component mirrors shadcn/ui variants and includes dedicated icon sizes for compact or
prominent icon buttons.

> **Changelog:** Added `icon-sm` and `icon-lg` size presets to complement the existing `icon` option.

```html
<script type="module" src="https://cdn.example.com/web-components/button.js"></script>

<wc-button variant="outline">Button</wc-button>
<wc-button variant="outline" size="icon" aria-label="Submit">
  <svg aria-hidden="true" viewBox="0 0 24 24" fill="none">
    <path d="M12 5v14m7-7H5" stroke="currentColor" stroke-width="2" stroke-linecap="round" />
  </svg>
</wc-button>
```

#### Attributes & properties

| Name | Type | Default | Description |
| --- | --- | --- | --- |
| `variant` | string | `"default"` | Visual style. Choose from `default`, `outline`, `ghost`, `destructive`, `secondary`, or `link`. |
| `size` | string | `"default"` | Spacing preset. Supports `sm`, `default`, `lg`, `icon`, `icon-sm`, and `icon-lg`. |
| `disabled` | boolean | `false` | Disables interaction, removes hover/active effects, and sets `aria-disabled` when rendered as a link. |
| `href` | string | `""` | When provided the control renders as an anchor while keeping button visuals. |
| `target` | string | `""` | Optional anchor target such as `_blank`. Ignored when `href` is omitted. |
| `rel` | string | `""` | Relationship metadata for linked buttons. Useful with external targets. |
| `type` | string | `"button"` | Forwarded to the underlying `<button>` when no `href` is present (`button`, `submit`, or `reset`). |

#### Slots

- _(default)_ — Button label, icons, or spinner elements. Icons inherit the foreground colour; add
  `aria-label` when the button contains only an icon.

#### Styling hooks

- CSS custom properties: `--wc-button-font-family`, `--wc-button-font-weight`,
  `--wc-button-font-size`, `--wc-button-letter-spacing`, `--wc-button-radius`, `--wc-button-gap`,
  `--wc-button-border-width`, `--wc-button-padding-inline`, `--wc-button-padding-block`,
  `--wc-button-min-inline-size`, `--wc-button-min-block-size`, `--wc-button-background`,
  `--wc-button-background-hover`, `--wc-button-foreground`, `--wc-button-foreground-hover`,
  `--wc-button-border-color`, `--wc-button-border-color-hover`, `--wc-button-focus-ring`,
  `--wc-button-disabled-opacity`, `--wc-button-shadow`, `--wc-button-shadow-hover`.
- Parts: `::part(control)` targets the interactive surface.

#### Pointer cursor

Tailwind CSS v4 switched the base button cursor to `default`. To keep pointer feedback for all button
roles in your global styles, add:

```css
@layer base {
  button:not(:disabled),
  [role="button"]:not(:disabled) {
    cursor: pointer;
  }
}
```

#### Accessibility

- Supply an `aria-label` (or descriptive text) for icon-only buttons.
- Disabled anchor buttons expose `aria-disabled="true"` and become unfocusable while preserving link
  URLs for later re-enablement.

### `<wc-alert>`

Display inline callouts for success, info, or destructive messaging with optional icon, title, and
rich description content. Slots mirror the shadcn/ui structure so existing markup ports cleanly.

```html
<script type="module" src="https://cdn.example.com/web-components/alert.js"></script>

<wc-alert>
  <svg slot="icon" viewBox="0 0 24 24" aria-hidden="true" focusable="false">
    <path
      d="M9.5 12.5l1.75 1.75L15 10.5"
      fill="none"
      stroke="currentColor"
      stroke-linecap="round"
      stroke-linejoin="round"
      stroke-width="1.5"
    ></path>
    <circle cx="12" cy="12" r="8.5" fill="none" stroke="currentColor" stroke-width="1.5"></circle>
  </svg>
  <span slot="title">Success! Your changes have been saved.</span>
  <p>This is an alert with icon, title, and description.</p>
</wc-alert>

<wc-alert variant="destructive">
  <svg slot="icon" viewBox="0 0 24 24" aria-hidden="true" focusable="false">
    <path d="M12 9v4" stroke="currentColor" stroke-linecap="round" stroke-width="1.5"></path>
    <path d="M12 17h.01" stroke="currentColor" stroke-linecap="round" stroke-width="1.5"></path>
    <path
      d="M10.29 3.86L2.82 17.14A1.5 1.5 0 0 0 4.13 19.5h15.74a1.5 1.5 0 0 0 1.31-2.36L13.69 3.86a1.5 1.5 0 0 0-2.6 0z"
      fill="none"
      stroke="currentColor"
      stroke-width="1.5"
    ></path>
  </svg>
  <span slot="title">Unable to process your payment.</span>
  <ul>
    <li>Check your card details</li>
    <li>Ensure sufficient funds</li>
    <li>Verify billing address</li>
  </ul>
</wc-alert>
```

#### Attributes & properties

| Name | Type | Default | Description |
| --- | --- | --- | --- |
| `variant` | string | `"default"` | Visual treatment for the alert. Supports `default` (subtle) or `destructive`. |

#### Slots

- `icon` — Optional leading graphic. SVG icons inherit the configured icon colour.
- `title` — Prominent heading rendered with semibold styling.
- _(default)_ — Rich body content such as paragraphs, lists, or links.

#### Accessibility

- Defaults to `role="status"` and `aria-live="polite"` so updates announce without stealing focus.
- Switch to `role="alert"` for urgent, high-priority messages that require immediate attention.

#### Styling hooks

- CSS custom properties: `--wc-alert-background`, `--wc-alert-border-color`, `--wc-alert-color`,
  `--wc-alert-icon-color`, `--wc-alert-icon-background`, `--wc-alert-icon-size`, `--wc-alert-radius`,
  `--wc-alert-padding-inline`, `--wc-alert-padding-block`, `--wc-alert-gap`,
  `--wc-alert-content-gap`, `--wc-alert-title-color`, `--wc-alert-title-font-size`,
  `--wc-alert-title-font-weight`, `--wc-alert-description-color`,
  `--wc-alert-description-font-size`, `--wc-alert-shadow`.
- Parts: `::part(surface)`, `::part(icon)`, `::part(content)`, `::part(title)`, `::part(description)`.

### `<wc-kbd>` & `<wc-kbd-group>`

Display keyboard shortcuts, command palette hints, or game controls with inline keycaps. Pair the base
`<wc-kbd>` element with `<wc-kbd-group>` to sequence keys and separators while keeping spacing consistent.

```html
<script type="module" src="https://cdn.example.com/web-components/kbd.js"></script>

<p>
  Press <wc-kbd>?</wc-kbd> anywhere to open help or use
  <wc-kbd-group>
    <wc-kbd>Ctrl</wc-kbd>
    <span>+</span>
    <wc-kbd>K</wc-kbd>
  </wc-kbd-group>
  for the command palette.
</p>
```

#### `<wc-kbd>` slots

- _(default)_ — Key label, icon, or glyph rendered within the semantic `<kbd>` element.

#### `<wc-kbd>` styling hooks

- CSS custom properties: `--wc-kbd-background`, `--wc-kbd-border-color`, `--wc-kbd-border-width`,
  `--wc-kbd-border-style`, `--wc-kbd-shadow`, `--wc-kbd-radius`, `--wc-kbd-padding-inline`,
  `--wc-kbd-padding-block`, `--wc-kbd-font-size`, `--wc-kbd-font-weight`, `--wc-kbd-font-family`,
  `--wc-kbd-line-height`, `--wc-kbd-letter-spacing`, `--wc-kbd-color`, `--wc-kbd-min-width`,
  `--wc-kbd-text-transform`, `--wc-kbd-align-items`.
- Parts: `::part(surface)` targets the rendered keycap.

#### `<wc-kbd-group>` attributes & properties

| Name | Type | Default | Description |
| --- | --- | --- | --- |
| `orientation` | `"horizontal" \| "vertical"` | `"horizontal"` | Toggle layout direction for the grouped keys. |

#### `<wc-kbd-group>` slots

- _(default)_ — Keyboard keys, separators (such as `+`), or descriptive text nodes.

#### `<wc-kbd-group>` styling hooks

- CSS custom properties: `--wc-kbd-group-gap`, `--wc-kbd-group-align`,
  `--wc-kbd-group-justify`, `--wc-kbd-group-wrap`.
- Parts: `::part(container)` exposes the flex container for fine-grained styling.

### `<wc-label>`

An accessible label element that stays associated with controls whether you link them via the `for`
attribute or nest the control inside the component.

```html
<wc-label for="first-name">First name</wc-label>
<input id="first-name" type="text" value="Pedro Duarte" />

<wc-label>
  Email notifications
  <input slot="control" type="checkbox" checked />
</wc-label>
```

#### Key attributes & properties

| Name | Type | Default | Description |
| --- | --- | --- | --- |
| `for` | string | `""` | Associates the label with a control by id, identical to the native attribute. |
| `htmlFor` (property) | string | `""` | Property alias for `for`, useful when setting the target programmatically. |
| `control` (property) | `HTMLElement \| null` | `null` | Accesses the associated control element, prioritising slotted content. |

#### Slots

- _(default)_ — Label text or inline content.
- `control` — Place a native control to wrap it with the label while keeping interactions intact.

#### Styling hooks

- Custom properties: `--label-gap`, `--label-gap-with-control`, `--label-font-size`,
  `--label-font-weight`, `--label-line-height`, `--label-color`, `--label-background`,
  `--label-radius`, `--label-focus-outline`, and more.
- Parts: `::part(label)`, `::part(text)`, `::part(control)`.

### `<wc-textarea>`

A multiline textarea inspired by shadcn/ui with accessible defaults, form association, and rich styling
hooks. The component mirrors native textarea behaviour while exposing CSS custom properties and
Shadow Parts so you can tweak borders, focus rings, and sizing without writing selectors against the
internal markup.

```html
<script type="module" src="https://cdn.example.com/web-components/textarea.js"></script>

<wc-textarea name="message" placeholder="Type your message here."></wc-textarea>
```

#### Key attributes & properties

| Name | Type | Default | Description |
| --- | --- | --- | --- |
| `value` | string | `""` | Current textarea value. Updates whenever the user types or the property changes. |
| `name` | string | `""` | Name submitted with the form when the component is inside a `<form>`. |
| `placeholder` | string | `""` | Hint text displayed while the field is empty. |
| `rows` | number | `4` | Preferred row count, mirroring the native attribute. |
| `disabled` | boolean | `false` | Disables user input and dims the control. |
| `readonly` | boolean | `false` | Prevents editing while keeping the value selectable. |
| `required` | boolean | `false` | Marks the field as required for native constraint validation. |
| `maxlength` | number | — | Maximum character count allowed. |
| `minlength` | number | — | Minimum character count required. |
| `autocomplete` | string | `""` | Passes through to the inner textarea for autofill hints. |

#### Events

- `input` — Fires whenever the value changes.
- `change` — Fires when the value is committed, typically on blur.

#### Styling hooks

- Custom properties: `--wc-textarea-color`, `--wc-textarea-min-block-size`, `--wc-textarea-padding`,
  `--wc-textarea-radius`, `--wc-textarea-border`, `--wc-textarea-border-hover`,
  `--wc-textarea-border-focus`, `--wc-textarea-background`, `--wc-textarea-background-hover`,
  `--wc-textarea-background-focus`, `--wc-textarea-resize`, `--wc-textarea-shadow`,
  `--wc-textarea-shadow-focus`, `--wc-textarea-placeholder`.
- Parts: `::part(base)` for the wrapper span and `::part(textarea)` for the internal control.

### `<wc-ascii-icon>`

Transform any single-colour SVG path into playful ASCII art rendered inside a scalable SVG. Supply the
`path` attribute with the `d` data from your icon set and the component will sample the silhouette into a
character grid. By default the component renders a 32 × 32 matrix, and you can dial the resolution up or
down with either plural (`columns`/`rows`) or singular (`column`/`row`) attributes.

```html
<script type="module" src="https://cdn.example.com/web-components/ascii-icon.js"></script>

<wc-ascii-icon
  path="M12 2a10 10 0 1 1 0 20a10 10 0 0 1 0-20Zm-1 6.5v7l6-3.5z"
  character="@"
  aria-label="Play icon rendered as ASCII"
></wc-ascii-icon>
```

#### Attributes & properties

| Name | Type | Default | Description |
| --- | --- | --- | --- |
| `path` | string | — | SVG path data (`d` attribute) that will be sampled into ASCII characters. |
| `character` | string | `"█"` | Glyph used for filled cells; accepts any printable character(s). |
| `columns` | number | `32` | Preferred column count for the ASCII grid (alias: `column`). |
| `column` | number | `32` | Singular alias for `columns`, useful when mirroring JSX-style props. |
| `rows` | number | `32` | Preferred row count for the ASCII grid (alias: `row`). |
| `row` | number | `32` | Singular alias for `rows`. |
| `cell-size` | number | `8` | Target pixel size for cells when `columns`/`rows` aren’t provided. |
| `padding` | number | `0` | Expands the measured path bounds before sampling to add breathing room. |
| `gap` | number | `0` | Shrinks each sampled cell to introduce spacing between characters. |

#### Styling hooks

- CSS custom properties: `--wc-ascii-icon-size`, `--wc-ascii-icon-character-color`,
  `--wc-ascii-icon-background`, `--wc-ascii-icon-font-family`, `--wc-ascii-icon-font-weight`,
  `--wc-ascii-icon-letter-spacing`.
- Parts: `::part(wrapper)` targets the flex container, `::part(art)` exposes the generated SVG.

### `<wc-separator>`

A flexible divider that mirrors the semantics of `<hr>` while offering vertical orientation support and
decorative presentation for purely visual usage. By default the component exposes `role="separator"` so
assistive technologies understand its purpose.

```html
<div class="stack">
  <h3>Integrations</h3>
  <p>Connect to your existing workflow with a few clicks.</p>
  <wc-separator></wc-separator>
  <div class="links">
    <a href="#">Docs</a>
    <wc-separator orientation="vertical" decorative></wc-separator>
    <a href="#">API status</a>
  </div>
</div>
```

#### Attributes & properties

| Name | Type | Default | Description |
| --- | --- | --- | --- |
| `orientation` | `"horizontal" \| "vertical"` | `"horizontal"` | Controls the axis the separator occupies. Vertical separators stretch to the available height. |
| `decorative` | boolean | `false` | Removes the structural `role` and hides the separator from assistive tech for purely visual separation. |
| `orientation` (property) | `"horizontal" \| "vertical"` | `"horizontal"` | Property alias for the orientation attribute. |
| `decorative` (property) | boolean | `false` | Reflects to the `decorative` attribute for imperative toggling. |

#### Styling hooks

- CSS custom properties: `--separator-thickness`, `--separator-color`, `--separator-length`,
  `--separator-radius`, `--separator-margin`.
- Parts: `::part(separator)` targets the internal rule element without breaking encapsulation.
- Data attributes: `[data-orientation="horizontal" | "vertical"]` for orientation-aware styling.

### `<wc-sheet>`

Slide-in companion panel that extends the dialog foundation. Use it to present tasks that complement the
primary screen—profile editors, filters, or automation presets—without fully leaving the current
context. The component traps focus, restores it on close, and exposes slots and styling hooks for
complete control.

#### Usage

```html
<script type="module" src="https://cdn.example.com/web-components/sheet.js"></script>

<wc-sheet side="right">
  <button slot="trigger">Open sheet</button>
  <span slot="title">Edit profile</span>
  <span slot="description">Make changes to your profile here.</span>
  <form>
    <!-- sheet body -->
  </form>
  <div slot="footer">
    <button type="submit">Save</button>
    <button type="button" data-sheet-close>Cancel</button>
  </div>
</wc-sheet>
```

#### Attributes & properties

| Name | Type | Default | Description |
| --- | --- | --- | --- |
| `open` | `boolean` | `false` | Toggles whether the sheet is visible. Reflects to the `open` property. |
| `side` | `"top" \| "right" \| "bottom" \| "left"` | `"right"` | Controls which edge the sheet slides from. Reflects to the `side` property. |
| `open` (property) | `boolean` | `false` | Programmatic alias for the `open` attribute. |
| `side` (property) | `"top" \| "right" \| "bottom" \| "left"` | `"right"` | Property helper that updates the `side` attribute. |

#### Methods

| Name | Signature | Description |
| --- | --- | --- |
| `show()` | `(): void` | Opens the sheet. |
| `hide()` | `(): void` | Closes the sheet. |
| `toggle(force?)` | `(force?: boolean): void` | Toggles the open state, optionally forcing a specific value. |

#### Events

| Event | `detail` | Description |
| --- | --- | --- |
| `sheet-open` | `void` | Fired after the sheet finishes opening. |
| `sheet-close` | `void` | Fired after the sheet finishes closing. |

#### Slots

- `trigger` — Interactive element that toggles the sheet.
- `title` — Heading text announced to assistive technology.
- `description` — Additional context for the sheet's content.
- `close` — Custom close control rendered next to the title.
- `footer` — Action buttons displayed in the footer.
- `default` — Main body content of the sheet.

#### Styling hooks

- CSS custom properties: `--sheet-background`, `--sheet-body-gap`, `--sheet-color`, `--sheet-description-color`,
  `--sheet-description-size`, `--sheet-footer-gap`, `--sheet-header-gap`, `--sheet-max-height`,
  `--sheet-max-width`, `--sheet-overlay-backdrop-filter`, `--sheet-overlay-background`, `--sheet-padding`,
  `--sheet-radius`, `--sheet-section-gap`, `--sheet-shadow`, `--sheet-title-size`, `--sheet-title-tracking`,
  `--sheet-title-weight`, `--sheet-transition-duration`, `--sheet-transition-easing`, `--sheet-width`,
  `--sheet-z-index`.
- Parts: `::part(portal)`, `::part(overlay)`, `::part(positioner)`, `::part(panel)`, `::part(header)`,
  `::part(title)`, `::part(description)`, `::part(close)`, `::part(body)`, `::part(footer)`.
- Data attributes: `[data-side]` on the internal positioner and panel to target slide-in direction,
  `[data-sheet-close]` on slotted elements to wire up close controls.

#### Notes

- Elements slotted with `data-sheet-close` automatically close the sheet when activated.
- Trigger elements receive `aria-expanded` to indicate the current state to assistive technology.
<|MERGE_RESOLUTION|>--- conflicted
+++ resolved
@@ -27,7 +27,6 @@
   - [`<wc-checkbox>`](#wc-checkbox)
   - [`<wc-spinner>`](#wc-spinner)
   - [`<wc-skeleton>`](#wc-skeleton)
-<<<<<<< HEAD
 - [`<wc-badge>`](#wc-badge)
 - [`<wc-button>`](#wc-button)
 - [`<wc-alert>`](#wc-alert)
@@ -37,17 +36,6 @@
 - [`<wc-ascii-icon>`](#wc-ascii-icon)
 - [`<wc-separator>`](#wc-separator)
 - [`<qr-code>`](#qr-code)
-=======
-  - [`<wc-sonner>`](#wc-sonner)
-  - [`<wc-badge>`](#wc-badge)
-  - [`<wc-button>`](#wc-button)
-  - [`<wc-alert>`](#wc-alert)
-  - [`<wc-kbd>` & `<wc-kbd-group>`](#wc-kbd--wc-kbd-group)
-  - [`<wc-label>`](#wc-label)
-  - [`<wc-ascii-icon>`](#wc-ascii-icon)
-  - [`<wc-separator>`](#wc-separator)
-  - [`<qr-code>`](#qr-code)
->>>>>>> c1f396ab
 
 ## Getting started
 
