--- conflicted
+++ resolved
@@ -10,16 +10,13 @@
     <script type="module" src="./src/dialog.js"></script>
     <script type="module" src="./src/aspect-ratio.js"></script>
     <script type="module" src="./src/avatar.js"></script>
-<<<<<<< HEAD
     <script type="module" src="./src/label.js"></script>
-=======
     <script type="module" src="./src/hover-card.js"></script>
     <script type="module" src="./src/dropdown-menu.js"></script>
     <script type="module" src="./src/form.js"></script>
     <script type="module" src="./src/context-menu.js"></script>
     <script type="module" src="./src/collapsible.js"></script>
     <script type="module" src="./src/checkbox.js"></script>
->>>>>>> bdb43377
     <style>
       :root {
         color-scheme: light dark;
@@ -162,7 +159,6 @@
         line-height: 1.6;
       }
 
-<<<<<<< HEAD
       .label-example-grid {
         display: grid;
         gap: 1.25rem;
@@ -247,7 +243,6 @@
         inline-size: 18px;
         block-size: 18px;
         accent-color: #2563eb;
-=======
       .dropdown-demo {
         display: flex;
         flex-wrap: wrap;
@@ -334,7 +329,6 @@
       .collapsible-supporting p {
         margin: 0;
         line-height: 1.7;
->>>>>>> bdb43377
       }
 
       @media (min-width: 900px) {
@@ -614,7 +608,6 @@
 
       <section>
         <header>
-<<<<<<< HEAD
           <h2>&lt;wc-label&gt;</h2>
           <p>Render accessible labels that stay linked to their controls—inline or slotted.</p>
         </header>
@@ -638,7 +631,6 @@
               Double-clicking the label text avoids accidental selection while nested controls remain fully
               interactive.
             </p>
-=======
           <h2>&lt;wc-form&gt;</h2>
           <p>Collect validated contact requests with inline messaging and fully managed focus states.</p>
         </header>
@@ -693,7 +685,6 @@
               </div>
             </div>
             <pre class="log" id="checkbox-selection-log">All options pending…</pre>
->>>>>>> bdb43377
           </div>
         </div>
       </section>
