<!doctype html>
<html lang="en">
  <head>
    <meta charset="utf-8" />
    <meta name="viewport" content="width=device-width, initial-scale=1" />
    <title>Web Components Demo</title>
    <link rel="stylesheet" href="./demos/demo-base.css" />
    <style>
      :root {
        color-scheme: light dark;
      }

      main {
        display: grid;
        gap: 2.5rem;
      }

      main > header {
        display: grid;
        gap: 0.75rem;
        text-align: center;
      }

      .demo-layout {
        display: grid;
        gap: 2.5rem;
        grid-template-columns: minmax(15rem, 22rem) minmax(0, 1fr);
        align-items: start;
      }

      .demo-nav {
        position: sticky;
        top: 2rem;
        align-self: start;
        padding: 1.25rem;
        border-radius: 1rem;
        background: rgba(255, 255, 255, 0.65);
        box-shadow: 0 32px 64px -36px rgba(15, 23, 42, 0.35);
        backdrop-filter: blur(16px);
        display: flex;
        flex-direction: column;
        height: calc(100vh - 4rem);
        overflow: hidden;
      }

      .demo-nav wc-scroll-area {
        flex: 1;
        display: block;
        height: 100%;
      }

      .demo-nav-sections {
        display: grid;
        gap: 1.75rem;
        padding-right: 0.35rem;
      }

      .demo-nav section {
        display: grid;
        gap: 0.75rem;
      }

      .demo-nav-section-title {
        margin: 0;
        font-size: 0.8rem;
        letter-spacing: 0.04em;
        text-transform: uppercase;
        font-weight: 600;
        color: inherit;
        opacity: 0.7;
      }

      .demo-nav ol {
        list-style: none;
        display: grid;
        gap: 0.5rem;
        margin: 0;
        padding: 0;
      }

      .demo-nav button {
        width: 100%;
        padding: 0.65rem 0.85rem;
        border-radius: 0.75rem;
        border: none;
        background: transparent;
        color: inherit;
        font: inherit;
        text-align: left;
        cursor: pointer;
        transition: background-color 160ms ease, color 160ms ease;
      }

      .demo-nav button:hover {
        background: rgba(99, 102, 241, 0.12);
      }

      .demo-nav button:focus-visible {
        outline: 3px solid rgba(99, 102, 241, 0.45);
        outline-offset: 3px;
      }

      .demo-nav button.is-active {
        background: rgba(79, 70, 229, 0.18);
        color: rgb(67, 56, 202);
        font-weight: 600;
      }

      .demo-display {
        min-height: 20rem;
      }

      .demo-noscript {
        margin: 0;
        padding: 0.75rem 1rem;
        border-radius: 0.75rem;
        background: rgba(99, 102, 241, 0.15);
        color: rgb(67, 56, 202);
        font-weight: 600;
        text-align: center;
      }

      section[data-demo-id] {
        display: grid;
        gap: 1.25rem;
      }

      section[data-demo-id][hidden] {
        display: none;
      }

      .demo-frame-wrapper {
        display: flex;
        justify-content: center;
      }

      .demo-frame {
        width: 100%;
        border: none;
        border-radius: 1rem;
        background: rgba(255, 255, 255, 0.6);
        box-shadow: 0 32px 64px -36px rgba(15, 23, 42, 0.35);
      }

      .demo-frame:focus-visible {
        outline: 3px solid rgba(99, 102, 241, 0.45);
        outline-offset: 6px;
      }

      @media (max-width: 960px) {
        .demo-layout {
          grid-template-columns: 1fr;
        }

        .demo-nav {
          position: static;
          padding: 0.75rem;
          height: auto;
        }

        .demo-nav wc-scroll-area {
          height: auto;
        }

        .demo-nav-sections {
          padding-right: 0;
        }

        .demo-nav ol {
          display: grid;
          grid-template-columns: repeat(auto-fill, minmax(13rem, 1fr));
        }
      }

      @media (max-width: 720px) {
        .demo-nav ol {
          grid-template-columns: repeat(auto-fill, minmax(11rem, 1fr));
        }
      }
    </style>
  </head>
  <body>
    <main>
      <div class="demo-layout">
        <nav class="demo-nav" aria-label="Component demos">
          <wc-scroll-area class="demo-nav-scroll">
            <div class="demo-nav-sections">
              <section>
                <h2 class="demo-nav-section-title">Content &amp; Data</h2>
                <ol>
                  <li><button type="button" class="is-active" aria-current="page" data-demo-target="wc-markdown-viewer">&lt;wc-markdown-viewer&gt;</button></li>
                  <li><button type="button" aria-current="false" data-demo-target="wc-code-viewer">&lt;wc-code-viewer&gt;</button></li>
                  <li><button type="button" aria-current="false" data-demo-target="wc-avatar">&lt;wc-avatar&gt;</button></li>
                  <li><button type="button" aria-current="false" data-demo-target="wc-spinner">&lt;wc-spinner&gt;</button></li>
                  <li><button type="button" aria-current="false" data-demo-target="wc-skeleton">&lt;wc-skeleton&gt;</button></li>
                  <li><button type="button" aria-current="false" data-demo-target="wc-badge">&lt;wc-badge&gt;</button></li>
<<<<<<< HEAD
                  <li><button type="button" aria-current="false" data-demo-target="wc-carousel">&lt;wc-carousel&gt;</button></li>
=======
                  <li><button type="button" aria-current="false" data-demo-target="wc-kbd">&lt;wc-kbd&gt;</button></li>
>>>>>>> b89527b4
                  <li><button type="button" aria-current="false" data-demo-target="wc-progress">&lt;wc-progress&gt;</button></li>
                  <li><button type="button" aria-current="false" data-demo-target="wc-data-table">&lt;wc-data-table&gt;</button></li>
                </ol>
              </section>

              <section>
                <h2 class="demo-nav-section-title">Navigation &amp; Structure</h2>
                <ol>
                  <li><button type="button" aria-current="false" data-demo-target="wc-navigation-menu">&lt;wc-navigation-menu&gt;</button></li>
                  <li><button type="button" aria-current="false" data-demo-target="wc-sidebar">&lt;wc-sidebar&gt;</button></li>
                  <li><button type="button" aria-current="false" data-demo-target="wc-menubar">&lt;wc-menubar&gt;</button></li>
                  <li><button type="button" aria-current="false" data-demo-target="wc-toolbar">&lt;wc-toolbar&gt;</button></li>
                  <li><button type="button" aria-current="false" data-demo-target="wc-separator">&lt;wc-separator&gt;</button></li>
                  <li><button type="button" aria-current="false" data-demo-target="wc-collapsible">&lt;wc-collapsible&gt;</button></li>
                  <li><button type="button" aria-current="false" data-demo-target="wc-accordion">&lt;wc-accordion&gt;</button></li>
                  <li><button type="button" aria-current="false" data-demo-target="wc-tabs">&lt;wc-tabs&gt;</button></li>
                  <li><button type="button" aria-current="false" data-demo-target="wc-aspect-ratio">&lt;wc-aspect-ratio&gt;</button></li>
                  <li><button type="button" aria-current="false" data-demo-target="wc-resizable-group">&lt;wc-resizable-group&gt;</button></li>
                  <li><button type="button" aria-current="false" data-demo-target="wc-scroll-area">&lt;wc-scroll-area&gt;</button></li>
                </ol>
              </section>

              <section>
                <h2 class="demo-nav-section-title">Forms &amp; Inputs</h2>
                <ol>
                  <li><button type="button" aria-current="false" data-demo-target="wc-form">&lt;wc-form&gt;</button></li>
                  <li><button type="button" aria-current="false" data-demo-target="wc-label">&lt;wc-label&gt;</button></li>
                  <li><button type="button" aria-current="false" data-demo-target="wc-checkbox">&lt;wc-checkbox&gt;</button></li>
                  <li><button type="button" aria-current="false" data-demo-target="wc-switch">&lt;wc-switch&gt;</button></li>
                  <li><button type="button" aria-current="false" data-demo-target="wc-toggle">&lt;wc-toggle&gt;</button></li>
                  <li><button type="button" aria-current="false" data-demo-target="wc-toggle-group">&lt;wc-toggle-group&gt;</button></li>
                  <li><button type="button" aria-current="false" data-demo-target="wc-radio-group">&lt;wc-radio-group&gt;</button></li>
                  <li><button type="button" aria-current="false" data-demo-target="wc-password-toggle-field">&lt;wc-password-toggle-field&gt;</button></li>
                  <li><button type="button" aria-current="false" data-demo-target="wc-otp-field">&lt;wc-otp-field&gt;</button></li>
                  <li><button type="button" aria-current="false" data-demo-target="wc-slider">&lt;wc-slider&gt;</button></li>
                  <li><button type="button" aria-current="false" data-demo-target="wc-calendar">&lt;wc-calendar&gt;</button></li>
                  <li><button type="button" aria-current="false" data-demo-target="wc-date-picker">&lt;wc-date-picker&gt;</button></li>
                  <li><button type="button" aria-current="false" data-demo-target="wc-select">&lt;wc-select&gt;</button></li>
                </ol>
              </section>

              <section>
                <h2 class="demo-nav-section-title">Menus &amp; Overlays</h2>
                <ol>
                  <li><button type="button" aria-current="false" data-demo-target="wc-dropdown-menu">&lt;wc-dropdown-menu&gt;</button></li>
                  <li><button type="button" aria-current="false" data-demo-target="wc-context-menu">&lt;wc-context-menu&gt;</button></li>
                  <li><button type="button" aria-current="false" data-demo-target="wc-hover-card">&lt;wc-hover-card&gt;</button></li>
                  <li><button type="button" aria-current="false" data-demo-target="wc-tooltip">&lt;wc-tooltip&gt;</button></li>
                  <li><button type="button" aria-current="false" data-demo-target="wc-popover">&lt;wc-popover&gt;</button></li>
                  <li><button type="button" aria-current="false" data-demo-target="wc-dialog">&lt;wc-dialog&gt;</button></li>
                  <li><button type="button" aria-current="false" data-demo-target="wc-drawer">&lt;wc-drawer&gt;</button></li>
                  <li><button type="button" aria-current="false" data-demo-target="wc-alert-dialog">&lt;wc-alert-dialog&gt;</button></li>
                  <li><button type="button" aria-current="false" data-demo-target="wc-toast">&lt;wc-toast&gt;</button></li>
                </ol>
              </section>
            </div>
          </wc-scroll-area>
        </nav>

        <div class="demo-display">
          <noscript>
            <p class="demo-noscript">Enable JavaScript to switch between component previews.</p>
          </noscript>
          <section data-demo-id="wc-markdown-viewer">
            <header>
              <h2>&lt;wc-markdown-viewer&gt;</h2>
              <p>Sanitised markdown rendering with inline and remote document support.</p>
            </header>
            <div class="demo-frame-wrapper">
              <iframe
                class="demo-frame"
                title="&lt;wc-markdown-viewer&gt; demo"
                src="./demos/wc-markdown-viewer.html"
                loading="lazy"
                height="620"
              ></iframe>
            </div>
          </section>

          <section data-demo-id="wc-code-viewer" hidden>
            <header>
              <h2>&lt;wc-code-viewer&gt;</h2>
              <p>Display inline or remote code with lightweight syntax highlighting and language inference.</p>
            </header>
            <div class="demo-frame-wrapper">
              <iframe
                class="demo-frame"
                title="&lt;wc-code-viewer&gt; demo"
                src="./demos/wc-code-viewer.html"
                loading="lazy"
                height="660"
              ></iframe>
            </div>
          </section>

          <section data-demo-id="wc-navigation-menu" hidden>
            <header>
              <h2>&lt;wc-navigation-menu&gt;</h2>
              <p>Animated navigation with viewport-driven content panels, keyboard focus management, and active indicators.</p>
            </header>
            <div class="demo-frame-wrapper">
              <iframe
                class="demo-frame"
                title="&lt;wc-navigation-menu&gt; demo"
                src="./demos/wc-navigation-menu.html"
                loading="lazy"
                height="520"
              ></iframe>
            </div>
          </section>

          <section data-demo-id="wc-sidebar" hidden>
            <header>
              <h2>&lt;wc-sidebar&gt;</h2>
              <p>Compose collapsible dashboards with persisted state, keyboard shortcuts, menu badges, and nested groups.</p>
            </header>
            <div class="demo-frame-wrapper">
              <iframe
                class="demo-frame"
                title="&lt;wc-sidebar&gt; demo"
                src="./demos/wc-sidebar.html"
                loading="lazy"
                height="760"
              ></iframe>
            </div>
          </section>

          <section data-demo-id="wc-menubar" hidden>
            <header>
              <h2>&lt;wc-menubar&gt;</h2>
              <p>Desktop-style menus with nested submenus, checkable items, and roving keyboard focus.</p>
            </header>
            <div class="demo-frame-wrapper">
              <iframe
                class="demo-frame"
                title="&lt;wc-menubar&gt; demo"
                src="./demos/wc-menubar.html"
                loading="lazy"
                height="520"
              ></iframe>
            </div>
          </section>

          <section data-demo-id="wc-label" hidden>
            <header>
              <h2>&lt;wc-label&gt;</h2>
              <p>Render accessible labels that stay linked to their controls—inline or slotted.</p>
            </header>
            <div class="demo-frame-wrapper">
              <iframe
                class="demo-frame"
                title="&lt;wc-label&gt; demo"
                src="./demos/wc-label.html"
                loading="lazy"
                height="360"
              ></iframe>
            </div>
          </section>

          <section data-demo-id="wc-separator" hidden>
            <header>
              <h2>&lt;wc-separator&gt;</h2>
              <p>Visually divide content with orientation-aware separators and decorative presentation.</p>
            </header>
            <div class="demo-frame-wrapper">
              <iframe
                class="demo-frame"
                title="&lt;wc-separator&gt; demo"
                src="./demos/wc-separator.html"
                loading="lazy"
                height="580"
              ></iframe>
            </div>
          </section>

          <section data-demo-id="wc-form" hidden>
            <header>
              <h2>&lt;wc-form&gt;</h2>
              <p>Collect validated contact requests with inline messaging and fully managed focus states.</p>
            </header>
            <div class="demo-frame-wrapper">
              <iframe
                class="demo-frame"
                title="&lt;wc-form&gt; demo"
                src="./demos/wc-form.html"
                loading="lazy"
                height="620"
              ></iframe>
            </div>
          </section>

          <section data-demo-id="wc-checkbox" hidden>
            <header>
              <h2>&lt;wc-checkbox&gt;</h2>
              <p>Tri-state checkbox control with built-in form association, focus management, and themable parts.</p>
            </header>
            <div class="demo-frame-wrapper">
              <iframe
                class="demo-frame"
                title="&lt;wc-checkbox&gt; demo"
                src="./demos/wc-checkbox.html"
                loading="lazy"
                height="600"
              ></iframe>
            </div>
          </section>

          <section data-demo-id="wc-switch" hidden>
            <header>
              <h2>&lt;wc-switch&gt;</h2>
              <p>Binary toggle with full keyboard support, form participation, and customizable track/thumb styling.</p>
            </header>
            <div class="demo-frame-wrapper">
              <iframe
                class="demo-frame"
                title="&lt;wc-switch&gt; demo"
                src="./demos/wc-switch.html"
                loading="lazy"
                height="600"
              ></iframe>
            </div>
          </section>
              
          <section data-demo-id="wc-toggle-group" hidden>
            <header>
              <h2>&lt;wc-toggle-group&gt;</h2>
              <p>Compose accessible toggle buttons with single or multiple selection, roving focus, and orientation support.</p>
            </header>
            <div class="demo-frame-wrapper">
              <iframe
                class="demo-frame"
                title="&lt;wc-toggle-group&gt; demo"
                src="./demos/wc-toggle-group.html"
                loading="lazy"
                height="640"
              ></iframe>
            </div>
          </section>
              
          <section data-demo-id="wc-radio-group" hidden>
            <header>
              <h2>&lt;wc-radio-group&gt;</h2>
              <p>Keyboard-friendly radio buttons with looping focus, form submission support, and customisable parts.</p>
            </header>
            <div class="demo-frame-wrapper">
              <iframe
                class="demo-frame"
                title="&lt;wc-radio-group&gt; demo"
                src="./demos/wc-radio-group.html"
                loading="lazy"
                height="520"
              ></iframe>
            </div>
          </section>

          <section data-demo-id="wc-avatar" hidden>
            <header>
              <h2>&lt;wc-avatar&gt;</h2>
              <p>Display users with graceful image loading, delayed fallbacks, and fully themable initials.</p>
            </header>
            <div class="demo-frame-wrapper">
              <iframe
                class="demo-frame"
                title="&lt;wc-avatar&gt; demo"
                src="./demos/wc-avatar.html"
                loading="lazy"
                height="540"
              ></iframe>
            </div>
          </section>

          <section data-demo-id="wc-spinner" hidden>
            <header>
              <h2>&lt;wc-spinner&gt;</h2>
              <p>Accessible loading indicator with CSS hooks for size, color, and animation pacing.</p>
            </header>
            <div class="demo-frame-wrapper">
              <iframe
                class="demo-frame"
                title="&lt;wc-spinner&gt; demo"
                src="./demos/wc-spinner.html"
                loading="lazy"
                height="620"
              ></iframe>
            </div>
          </section>

          <section data-demo-id="wc-skeleton" hidden>
            <header>
              <h2>&lt;wc-skeleton&gt;</h2>
              <p>Render shimmering placeholders or still states while data loads, matching your final layout.</p>
            </header>
            <div class="demo-frame-wrapper">
              <iframe
                class="demo-frame"
                title="&lt;wc-skeleton&gt; demo"
                src="./demos/wc-skeleton.html"
                loading="lazy"
                height="640"
              ></iframe>
            </div>
          </section>

          <section data-demo-id="wc-badge" hidden>
            <header>
              <h2>&lt;wc-badge&gt;</h2>
              <p>Compact status indicators, counters, and pill-shaped links with hover and focus styling.</p>
            </header>
            <div class="demo-frame-wrapper">
              <iframe
                class="demo-frame"
                title="&lt;wc-badge&gt; demo"
                src="./demos/wc-badge.html"
                loading="lazy"
                height="520"
              ></iframe>
            </div>
          </section>

<<<<<<< HEAD
          <section data-demo-id="wc-carousel" hidden>
            <header>
              <h2>&lt;wc-carousel&gt;</h2>
              <p>Swipe through content with a loopable Embla-style API and customisable controls.</p>
=======
          <section data-demo-id="wc-kbd" hidden>
            <header>
              <h2>&lt;wc-kbd&gt;</h2>
              <p>Display keyboard shortcuts, command palette hints, and grouped inputs with inline keycaps.</p>
>>>>>>> b89527b4
            </header>
            <div class="demo-frame-wrapper">
              <iframe
                class="demo-frame"
<<<<<<< HEAD
                title="&lt;wc-carousel&gt; demo"
                src="./demos/wc-carousel.html"
                loading="lazy"
                height="560"
=======
                title="&lt;wc-kbd&gt; demo"
                src="./demos/wc-kbd.html"
                loading="lazy"
                height="600"
>>>>>>> b89527b4
              ></iframe>
            </div>
          </section>

          <section data-demo-id="wc-hover-card" hidden>
            <header>
              <h2>&lt;wc-hover-card&gt;</h2>
              <p>Preview link destinations and people cards with configurable delays, placement, and arrows.</p>
            </header>
            <div class="demo-frame-wrapper">
              <iframe
                class="demo-frame"
                title="&lt;wc-hover-card&gt; demo"
                src="./demos/wc-hover-card.html"
                loading="lazy"
                height="620"
              ></iframe>
            </div>
          </section>

          <section data-demo-id="wc-tooltip" hidden>
            <header>
              <h2>&lt;wc-tooltip&gt;</h2>
              <p>Display concise helper text on hover or focus with precise placement and custom delays.</p>
            </header>
            <div class="demo-frame-wrapper">
              <iframe
                class="demo-frame"
                title="&lt;wc-tooltip&gt; demo"
                src="./demos/wc-tooltip.html"
                loading="lazy"
                height="460"
              ></iframe>
            </div>
          </section>

          <section data-demo-id="wc-popover" hidden>
            <header>
              <h2>&lt;wc-popover&gt;</h2>
              <p>Summon anchored surfaces with arrows, modal focus management, and collision-aware placement.</p>
            </header>

            <div class="demo-frame-wrapper">
              <iframe
                class="demo-frame"
                title="&lt;wc-popover&gt; demo"
                src="./demos/wc-popover.html"
                loading="lazy"
                height="620"
              ></iframe>
            </div>
          </section>

          <section data-demo-id="wc-calendar" hidden>
            <header>
              <h2>&lt;wc-calendar&gt;</h2>
              <p>Select a single date with keyboard navigation, dropdown captions, and timezone-aware formatting.</p>
            </header>
            <div class="demo-frame-wrapper">
              <iframe
                class="demo-frame"
                title="&lt;wc-calendar&gt; demo"
                src="./demos/wc-calendar.html"
                loading="lazy"
                height="640"
              ></iframe>
            </div>
          </section>

          <section data-demo-id="wc-date-picker" hidden>
            <header>
              <h2>&lt;wc-date-picker&gt;</h2>
              <p>Pick single dates or ranges with keyboard navigation, presets, and locale-aware formatting.</p>
            </header>
            <div class="demo-frame-wrapper">
              <iframe
                class="demo-frame"
                title="&lt;wc-date-picker&gt; demo"
                src="./demos/wc-date-picker.html"
                loading="lazy"
                height="660"
              ></iframe>
            </div>
          </section>

          <section data-demo-id="wc-data-table" hidden>
            <header>
              <h2>&lt;wc-data-table&gt;</h2>
              <p>Paginated data grid with filtering, sorting, row selection, and action menus inspired by TanStack Table.</p>
            </header>
            <div class="demo-frame-wrapper">
              <iframe
                class="demo-frame"
                title="&lt;wc-data-table&gt; demo"
                src="./demos/wc-data-table.html"
                loading="lazy"
                height="720"
              ></iframe>
            </div>
          </section>

          <section data-demo-id="wc-collapsible" hidden>
            <header>
              <h2>&lt;wc-collapsible&gt;</h2>
              <p>Build expandable summaries with optional preview content and animated icons.</p>
            </header>
            <div class="demo-frame-wrapper">
              <iframe
                class="demo-frame"
                title="&lt;wc-collapsible&gt; demo"
                src="./demos/wc-collapsible.html"
                loading="lazy"
                height="520"
              ></iframe>
            </div>
          </section>

          <section data-demo-id="wc-aspect-ratio" hidden>
            <header>
              <h2>&lt;wc-aspect-ratio&gt;</h2>
              <p>Maintain fixed ratios for media and containers with zero layout shift.</p>
            </header>
            <div class="demo-frame-wrapper">
              <iframe
                class="demo-frame"
                title="&lt;wc-aspect-ratio&gt; demo"
                src="./demos/wc-aspect-ratio.html"
                loading="lazy"
                height="520"
              ></iframe>
            </div>
          </section>

          <section data-demo-id="wc-slider" hidden>
            <header>
              <h2>&lt;wc-slider&gt;</h2>
              <p>Multi-thumb sliders with keyboard support, RTL awareness, and native form submission.</p>
            </header>
            <div class="demo-frame-wrapper">
              <iframe
                class="demo-frame"
                title="&lt;wc-slider&gt; demo"
                src="./demos/wc-slider.html"
                loading="lazy"
                height="600"
              ></iframe>
            </div>
          </section>

          <section data-demo-id="wc-resizable-group" hidden>
            <header>
              <h2>&lt;wc-resizable-group&gt;</h2>
              <p>Composable resizable panel groups with pointer dragging, keyboard shortcuts, and nested layouts.</p>
            </header>
            <div class="demo-frame-wrapper">
              <iframe
                class="demo-frame"
                title="&lt;wc-resizable-group&gt; demo"
                src="./demos/wc-resizable-group.html"
                loading="lazy"
                height="620"
              ></iframe>
            </div>
          </section>

          <section data-demo-id="wc-scroll-area" hidden>
            <header>
              <h2>&lt;wc-scroll-area&gt;</h2>
              <p>Overlay scrollbars that preserve native scrolling, theming hooks, and RTL awareness.</p>
            </header>
            <div class="demo-frame-wrapper">
              <iframe
                class="demo-frame"
                title="&lt;wc-scroll-area&gt; demo"
                src="./demos/wc-scroll-area.html"
                loading="lazy"
                height="460"
              ></iframe>
            </div>
          </section>

          <section data-demo-id="wc-password-toggle-field" hidden>
            <header>
              <h2>&lt;wc-password-toggle-field&gt;</h2>
              <p>
                A password field with a reveal toggle that manages focus, accessibility labels, and form
                submissions while re-masking values automatically.
              </p>
            </header>
            <div class="demo-frame-wrapper">
              <iframe
                class="demo-frame"
                title="&lt;wc-password-toggle-field&gt; demo"
                src="./demos/wc-password-toggle-field.html"
                loading="lazy"
                height="520"
              ></iframe>
            </div>
          </section>

          <section data-demo-id="wc-toggle" hidden>
            <header>
              <h2>&lt;wc-toggle&gt;</h2>
              <p>Two-state toggle button with keyboard support, accessible labelling, and styling hooks.</p>
            </header>
            <div class="demo-frame-wrapper">
              <iframe
                class="demo-frame"
                title="&lt;wc-toggle&gt; demo"
                src="./demos/wc-toggle.html"
                loading="lazy"
                height="360"
              ></iframe>
            </div>
          </section>
              
          <section data-demo-id="wc-toolbar" hidden>
            <header>
              <h2>&lt;wc-toolbar&gt;</h2>
              <p>
                A formatting toolbar with multi-select and radio-style toggle groups, metadata links, and a share
                action built on accessible roving focus patterns.
              </p>
            </header>
            <div class="demo-frame-wrapper">
              <iframe
                class="demo-frame"
                title="&lt;wc-toolbar&gt; demo"
                src="./demos/wc-toolbar.html"
                loading="lazy"
                height="520"
              ></iframe>
            </div>
          </section>

          <section data-demo-id="wc-progress" hidden>
            <header>
              <h2>&lt;wc-progress&gt;</h2>
              <p>
              A progress bar
              </p>
            </header>
            <div class="demo-frame-wrapper">
              <iframe
                class="demo-frame"
                title="&lt;wc-progress&gt; demo"
                src="./demos/wc-progress.html"
                loading="lazy"
                height="540"
              ></iframe>
            </div>
          </section>

          <section data-demo-id="wc-otp-field" hidden>
            <header>
              <h2>&lt;wc-otp-field&gt;</h2>
              <p>
                A form-associated one-time-password input that manages focus, validation, and submissions. Customize
                appearance using CSS properties or <code>::part</code> selectors.
              </p>
            </header>
            <div class="demo-frame-wrapper">
              <iframe
                class="demo-frame"
                title="&lt;wc-otp-field&gt; demo"
                src="./demos/wc-otp-field.html"
                loading="lazy"
                height="560"
              ></iframe>
            </div>
          </section>

          <section data-demo-id="wc-dropdown-menu" hidden>
            <header>
              <h2>&lt;wc-dropdown-menu&gt;</h2>
              <p>
                Radix-inspired dropdown menus with nested fly-outs, checkboxes, radio groups, and full keyboard support.
                Style everything with CSS custom properties and <code>::part</code> selectors.
              </p>
            </header>
            <div class="demo-frame-wrapper">
              <iframe
                class="demo-frame"
                title="&lt;wc-dropdown-menu&gt; demo"
                src="./demos/wc-dropdown-menu.html"
                loading="lazy"
                height="600"
              ></iframe>
            </div>
          </section>

          <section data-demo-id="wc-select" hidden>
            <header>
              <h2>&lt;wc-select&gt;</h2>
              <p>
                Trigger-driven select component with grouped options, separators, typeahead search, and managed focus
                states. Style the trigger and dropdown via CSS variables or <code>::part</code> hooks.
              </p>
            </header>
            <div class="demo-frame-wrapper">
              <iframe
                class="demo-frame"
                title="&lt;wc-select&gt; demo"
                src="./demos/wc-select.html"
                loading="lazy"
                height="620"
              ></iframe>
            </div>
          </section>

          <section data-demo-id="wc-dialog" hidden>
            <header>
              <h2>&lt;wc-dialog&gt;</h2>
              <p>
                General-purpose dialogs that can run modally or as lightweight, non-modal panels. Manage focus, labelling,
                and styling entirely with slots and CSS properties.
              </p>
            </header>
            <div class="demo-frame-wrapper">
              <iframe
                class="demo-frame"
                title="&lt;wc-dialog&gt; demo"
                src="./demos/wc-dialog.html"
                loading="lazy"
                height="640"
              ></iframe>
            </div>
          </section>

          <section data-demo-id="wc-drawer" hidden>
            <header>
              <h2>&lt;wc-drawer&gt;</h2>
              <p>
                Responsive slide-over panels with focus trapping, accessible labelling, and configurable placement for
                mobile-first flows.
              </p>
            </header>
            <div class="demo-frame-wrapper">
              <iframe
                class="demo-frame"
                title="&lt;wc-drawer&gt; demo"
                src="./demos/wc-drawer.html"
                loading="lazy"
                height="660"
              ></iframe>
            </div>
          </section>

          <section data-demo-id="wc-alert-dialog" hidden>
            <header>
              <h2>&lt;wc-alert-dialog&gt;</h2>
              <p>
                Modal confirmation dialogs with focus trapping, accessible labelling, and customizable styling hooks. Use
                slots for triggers, titles, descriptions, and action buttons.
              </p>
            </header>
            <div class="demo-frame-wrapper">
              <iframe
                class="demo-frame"
                title="&lt;wc-alert-dialog&gt; demo"
                src="./demos/wc-alert-dialog.html"
                loading="lazy"
                height="560"
              ></iframe>
            </div>
          </section>

          <section data-demo-id="wc-context-menu" hidden>
            <header>
              <h2>&lt;wc-context-menu&gt;</h2>
              <p>
                Display pointer-anchored menus with submenus, checkboxes, radios, and keyboard support. Works with
                right-clicks, the context-menu key, and long-press on touch devices.
              </p>
            </header>
            <div class="demo-frame-wrapper">
              <iframe
                class="demo-frame"
                title="&lt;wc-context-menu&gt; demo"
                src="./demos/wc-context-menu.html"
                loading="lazy"
                height="540"
              ></iframe>
            </div>
          </section>

          <section data-demo-id="wc-toast" hidden>
            <header>
              <h2>&lt;wc-toast&gt;</h2>
              <p>
                Trigger calendar reminders that auto-dismiss, pause on hover or focus, respond to hotkeys, and close via
                swipe gestures.
              </p>
            </header>
            <div class="demo-frame-wrapper">
              <iframe
                class="demo-frame"
                title="&lt;wc-toast&gt; demo"
                src="./demos/wc-toast.html"
                loading="lazy"
                height="420"
              ></iframe>
            </div>
          </section>

          <section data-demo-id="wc-accordion" hidden>
            <header>
              <h2>&lt;wc-accordion&gt;</h2>
              <p>
                Accessible accordion primitives with keyboard support, horizontal or vertical layouts, and multi-open
                configurations.
              </p>
            </header>
            <div class="demo-frame-wrapper">
              <iframe
                class="demo-frame"
                title="&lt;wc-accordion&gt; demo"
                src="./demos/wc-accordion.html"
                loading="lazy"
                height="620"
              ></iframe>
            </div>
          </section>

          <section data-demo-id="wc-tabs" hidden>
            <header>
              <h2>&lt;wc-tabs&gt;</h2>
              <p>Tabbed navigation with configurable orientation, manual or automatic activation, and full keyboard support.</p>
            </header>
            <div class="demo-frame-wrapper">
              <iframe
                class="demo-frame"
                title="&lt;wc-tabs&gt; demo"
                src="./demos/wc-tabs.html"
                loading="lazy"
                height="680"
              ></iframe>
            </div>
          </section>
        </div>
      </div>
    </main>

    <script type="module">
      import './src/scroll-area.js';

      const nav = document.querySelector('.demo-nav');
      const buttons = Array.from(nav.querySelectorAll('button[data-demo-target]'));
      const demos = Array.from(document.querySelectorAll('section[data-demo-id]'));

      const setActiveDemo = (demoId) => {
        if (!demoId) return;

        const hasDemo = demos.some((section) => section.dataset.demoId === demoId);
        if (!hasDemo) return;

        for (const section of demos) {
          const isMatch = section.dataset.demoId === demoId;
          section.hidden = !isMatch;
        }

        for (const button of buttons) {
          const isActive = button.dataset.demoTarget === demoId;
          button.classList.toggle('is-active', isActive);
          button.setAttribute('aria-current', isActive ? 'page' : 'false');
        }

      };

      const activateFromHash = () => {
        const hash = window.location.hash.replace('#', '');
        if (!hash) {
          return buttons[0]?.dataset.demoTarget;
        }

        const button = buttons.find((item) => item.dataset.demoTarget === hash);
        return button ? button.dataset.demoTarget : buttons[0]?.dataset.demoTarget;
      };

      nav.addEventListener('click', (event) => {
        const button = event.target.closest('button[data-demo-target]');
        if (!button) return;

        const demoId = button.dataset.demoTarget;
        if (!demoId) return;

        event.preventDefault();
        setActiveDemo(demoId);
        if (history.replaceState) {
          history.replaceState(null, '', `#${demoId}`);
        } else {
          window.location.hash = demoId;
        }
        button.focus({ preventScroll: true });
      });

      window.addEventListener('hashchange', () => {
        const demoId = activateFromHash();
        setActiveDemo(demoId);
      });

      setActiveDemo(activateFromHash());
    </script>
  </body>
</html><|MERGE_RESOLUTION|>--- conflicted
+++ resolved
@@ -194,11 +194,8 @@
                   <li><button type="button" aria-current="false" data-demo-target="wc-spinner">&lt;wc-spinner&gt;</button></li>
                   <li><button type="button" aria-current="false" data-demo-target="wc-skeleton">&lt;wc-skeleton&gt;</button></li>
                   <li><button type="button" aria-current="false" data-demo-target="wc-badge">&lt;wc-badge&gt;</button></li>
-<<<<<<< HEAD
                   <li><button type="button" aria-current="false" data-demo-target="wc-carousel">&lt;wc-carousel&gt;</button></li>
-=======
                   <li><button type="button" aria-current="false" data-demo-target="wc-kbd">&lt;wc-kbd&gt;</button></li>
->>>>>>> b89527b4
                   <li><button type="button" aria-current="false" data-demo-target="wc-progress">&lt;wc-progress&gt;</button></li>
                   <li><button type="button" aria-current="false" data-demo-target="wc-data-table">&lt;wc-data-table&gt;</button></li>
                 </ol>
@@ -518,35 +515,38 @@
             </div>
           </section>
 
-<<<<<<< HEAD
           <section data-demo-id="wc-carousel" hidden>
             <header>
               <h2>&lt;wc-carousel&gt;</h2>
               <p>Swipe through content with a loopable Embla-style API and customisable controls.</p>
-=======
+            </header>
+            <div class="demo-frame-wrapper">
+              <iframe
+                class="demo-frame"
+                title="&lt;wc-carousel&gt; demo"
+                src="./demos/wc-carousel.html"
+                loading="lazy"
+                height="560"
+              ></iframe>
+            </div>
+          </section>
+
           <section data-demo-id="wc-kbd" hidden>
             <header>
               <h2>&lt;wc-kbd&gt;</h2>
               <p>Display keyboard shortcuts, command palette hints, and grouped inputs with inline keycaps.</p>
->>>>>>> b89527b4
-            </header>
-            <div class="demo-frame-wrapper">
-              <iframe
-                class="demo-frame"
-<<<<<<< HEAD
-                title="&lt;wc-carousel&gt; demo"
-                src="./demos/wc-carousel.html"
-                loading="lazy"
-                height="560"
-=======
+            </header>
+            <div class="demo-frame-wrapper">
+              <iframe
+                class="demo-frame"
                 title="&lt;wc-kbd&gt; demo"
                 src="./demos/wc-kbd.html"
                 loading="lazy"
                 height="600"
->>>>>>> b89527b4
-              ></iframe>
-            </div>
-          </section>
+              ></iframe>
+            </div>
+          </section>
+
 
           <section data-demo-id="wc-hover-card" hidden>
             <header>
