--- conflicted
+++ resolved
@@ -9,12 +9,9 @@
     <script type="module" src="./src/alert-dialog.js"></script>
     <script type="module" src="./src/aspect-ratio.js"></script>
     <script type="module" src="./src/avatar.js"></script>
-<<<<<<< HEAD
     <script type="module" src="./src/context-menu.js"></script>
-=======
     <script type="module" src="./src/collapsible.js"></script>
     <script type="module" src="./src/checkbox.js"></script>
->>>>>>> 032af8e9
     <style>
       :root {
         color-scheme: light dark;
