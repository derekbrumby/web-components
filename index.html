<!doctype html>
<html lang="en">
  <head>
    <meta charset="utf-8" />
    <meta name="viewport" content="width=device-width, initial-scale=1" />
    <title>Web Components Demo</title>
    <link rel="stylesheet" href="./demos/demo-base.css" />
    <style>
      :root {
        color-scheme: light dark;
      }

      main {
        display: grid;
        gap: 2.5rem;
      }

      main > header {
        display: grid;
        gap: 0.75rem;
        text-align: center;
      }

      .demo-layout {
        display: grid;
        gap: 2.5rem;
        grid-template-columns: minmax(15rem, 22rem) minmax(0, 1fr);
        align-items: start;
      }

      .demo-nav {
        position: sticky;
        top: 2rem;
        align-self: start;
        padding: 1.25rem;
        border-radius: 1rem;
        background: rgba(255, 255, 255, 0.65);
        box-shadow: 0 32px 64px -36px rgba(15, 23, 42, 0.35);
        backdrop-filter: blur(16px);
      }

      .demo-nav ol {
        list-style: none;
        display: grid;
        gap: 0.5rem;
        margin: 0;
        padding: 0;
      }

      .demo-nav button {
        width: 100%;
        padding: 0.65rem 0.85rem;
        border-radius: 0.75rem;
        border: none;
        background: transparent;
        color: inherit;
        font: inherit;
        text-align: left;
        cursor: pointer;
        transition: background-color 160ms ease, color 160ms ease;
      }

      .demo-nav button:hover {
        background: rgba(99, 102, 241, 0.12);
      }

      .demo-nav button:focus-visible {
        outline: 3px solid rgba(99, 102, 241, 0.45);
        outline-offset: 3px;
      }

      .demo-nav button.is-active {
        background: rgba(79, 70, 229, 0.18);
        color: rgb(67, 56, 202);
        font-weight: 600;
      }

      .demo-display {
        min-height: 20rem;
      }

      .demo-noscript {
        margin: 0;
        padding: 0.75rem 1rem;
        border-radius: 0.75rem;
        background: rgba(99, 102, 241, 0.15);
        color: rgb(67, 56, 202);
        font-weight: 600;
        text-align: center;
      }

      section[data-demo-id] {
        display: grid;
        gap: 1.25rem;
      }

      section[data-demo-id][hidden] {
        display: none;
      }

      .demo-frame-wrapper {
        display: flex;
        justify-content: center;
      }

      .demo-frame {
        width: 100%;
        border: none;
        border-radius: 1rem;
        background: rgba(255, 255, 255, 0.6);
        box-shadow: 0 32px 64px -36px rgba(15, 23, 42, 0.35);
      }

      .demo-frame:focus-visible {
        outline: 3px solid rgba(99, 102, 241, 0.45);
        outline-offset: 6px;
      }

      @media (max-width: 960px) {
        .demo-layout {
          grid-template-columns: 1fr;
        }

        .demo-nav {
          position: static;
          padding: 0.75rem;
        }

        .demo-nav ol {
          display: grid;
          grid-template-columns: repeat(auto-fill, minmax(13rem, 1fr));
        }
      }

      @media (max-width: 720px) {
        .demo-nav ol {
          grid-template-columns: repeat(auto-fill, minmax(11rem, 1fr));
        }
      }
    </style>
  </head>
  <body>
    <main>
      <header>
        <h1>Web Component Playground</h1>
        <p>Drop-in friendly, dependency-free elements ready for CDN delivery.</p>
      </header>

      <div class="demo-layout">
        <nav class="demo-nav" aria-label="Component demos">
          <ol>
            <li><button type="button" class="is-active" aria-current="page" data-demo-target="wc-markdown-viewer">&lt;wc-markdown-viewer&gt;</button></li>
            <li><button type="button" aria-current="false" data-demo-target="wc-navigation-menu">&lt;wc-navigation-menu&gt;</button></li>
            <li><button type="button" aria-current="false" data-demo-target="wc-menubar">&lt;wc-menubar&gt;</button></li>
            <li><button type="button" aria-current="false" data-demo-target="wc-label">&lt;wc-label&gt;</button></li>
            <li><button type="button" aria-current="false" data-demo-target="wc-separator">&lt;wc-separator&gt;</button></li>
            <li><button type="button" aria-current="false" data-demo-target="wc-form">&lt;wc-form&gt;</button></li>
            <li><button type="button" aria-current="false" data-demo-target="wc-checkbox">&lt;wc-checkbox&gt;</button></li>
<<<<<<< HEAD
            <li><button type="button" aria-current="false" data-demo-target="wc-switch">&lt;wc-switch&gt;</button></li>
=======
            <li><button type="button" aria-current="false" data-demo-target="wc-toggle-group">&lt;wc-toggle-group&gt;</button></li>
            <li><button type="button" aria-current="false" data-demo-target="wc-radio-group">&lt;wc-radio-group&gt;</button></li>
>>>>>>> b91bb347
            <li><button type="button" aria-current="false" data-demo-target="wc-avatar">&lt;wc-avatar&gt;</button></li>
            <li><button type="button" aria-current="false" data-demo-target="wc-spinner">&lt;wc-spinner&gt;</button></li>
            <li><button type="button" aria-current="false" data-demo-target="wc-hover-card">&lt;wc-hover-card&gt;</button></li>
            <li><button type="button" aria-current="false" data-demo-target="wc-tooltip">&lt;wc-tooltip&gt;</button></li>
            <li><button type="button" aria-current="false" data-demo-target="wc-popover">&lt;wc-popover&gt;</button></li>
            <li><button type="button" aria-current="false" data-demo-target="wc-collapsible">&lt;wc-collapsible&gt;</button></li>
            <li><button type="button" aria-current="false" data-demo-target="wc-aspect-ratio">&lt;wc-aspect-ratio&gt;</button></li>
            <li><button type="button" aria-current="false" data-demo-target="wc-scroll-area">&lt;wc-scroll-area&gt;</button></li>
            <li><button type="button" aria-current="false" data-demo-target="wc-password-toggle-field">&lt;wc-password-toggle-field&gt;</button></li>
            <li><button type="button" aria-current="false" data-demo-target="wc-toggle">&lt;wc-toggle&gt;</button></li>
            <li><button type="button" aria-current="false" data-demo-target="wc-toolbar">&lt;wc-toolbar&gt;</button></li>
            <li><button type="button" aria-current="false" data-demo-target="wc-progress">&lt;wc-progress&gt;</button></li>
            <li><button type="button" aria-current="false" data-demo-target="wc-otp-field">&lt;wc-otp-field&gt;</button></li>
            <li><button type="button" aria-current="false" data-demo-target="wc-dropdown-menu">&lt;wc-dropdown-menu&gt;</button></li>
            <li><button type="button" aria-current="false" data-demo-target="wc-select">&lt;wc-select&gt;</button></li>
            <li><button type="button" aria-current="false" data-demo-target="wc-dialog">&lt;wc-dialog&gt;</button></li>
            <li><button type="button" aria-current="false" data-demo-target="wc-alert-dialog">&lt;wc-alert-dialog&gt;</button></li>
            <li><button type="button" aria-current="false" data-demo-target="wc-context-menu">&lt;wc-context-menu&gt;</button></li>
            <li><button type="button" aria-current="false" data-demo-target="wc-toast">&lt;wc-toast&gt;</button></li>
            <li><button type="button" aria-current="false" data-demo-target="wc-accordion">&lt;wc-accordion&gt;</button></li>
            <li><button type="button" aria-current="false" data-demo-target="wc-tabs">&lt;wc-tabs&gt;</button></li>
          </ol>
        </nav>

        <div class="demo-display">
          <noscript>
            <p class="demo-noscript">Enable JavaScript to switch between component previews.</p>
          </noscript>
          <section data-demo-id="wc-markdown-viewer">
            <header>
              <h2>&lt;wc-markdown-viewer&gt;</h2>
              <p>Sanitised markdown rendering with inline and remote document support.</p>
            </header>
            <div class="demo-frame-wrapper">
              <iframe
                class="demo-frame"
                title="&lt;wc-markdown-viewer&gt; demo"
                src="./demos/wc-markdown-viewer.html"
                loading="lazy"
                height="620"
              ></iframe>
            </div>
          </section>

          <section data-demo-id="wc-navigation-menu" hidden>
            <header>
              <h2>&lt;wc-navigation-menu&gt;</h2>
              <p>Animated navigation with viewport-driven content panels, keyboard focus management, and active indicators.</p>
            </header>
            <div class="demo-frame-wrapper">
              <iframe
                class="demo-frame"
                title="&lt;wc-navigation-menu&gt; demo"
                src="./demos/wc-navigation-menu.html"
                loading="lazy"
                height="520"
              ></iframe>
            </div>
          </section>

          <section data-demo-id="wc-menubar" hidden>
            <header>
              <h2>&lt;wc-menubar&gt;</h2>
              <p>Desktop-style menus with nested submenus, checkable items, and roving keyboard focus.</p>
            </header>
            <div class="demo-frame-wrapper">
              <iframe
                class="demo-frame"
                title="&lt;wc-menubar&gt; demo"
                src="./demos/wc-menubar.html"
                loading="lazy"
                height="520"
              ></iframe>
            </div>
          </section>

          <section data-demo-id="wc-label" hidden>
            <header>
              <h2>&lt;wc-label&gt;</h2>
              <p>Render accessible labels that stay linked to their controls—inline or slotted.</p>
            </header>
            <div class="demo-frame-wrapper">
              <iframe
                class="demo-frame"
                title="&lt;wc-label&gt; demo"
                src="./demos/wc-label.html"
                loading="lazy"
                height="360"
              ></iframe>
            </div>
          </section>

          <section data-demo-id="wc-separator" hidden>
            <header>
              <h2>&lt;wc-separator&gt;</h2>
              <p>Visually divide content with orientation-aware separators and decorative presentation.</p>
            </header>
            <div class="demo-frame-wrapper">
              <iframe
                class="demo-frame"
                title="&lt;wc-separator&gt; demo"
                src="./demos/wc-separator.html"
                loading="lazy"
                height="580"
              ></iframe>
            </div>
          </section>

          <section data-demo-id="wc-form" hidden>
            <header>
              <h2>&lt;wc-form&gt;</h2>
              <p>Collect validated contact requests with inline messaging and fully managed focus states.</p>
            </header>
            <div class="demo-frame-wrapper">
              <iframe
                class="demo-frame"
                title="&lt;wc-form&gt; demo"
                src="./demos/wc-form.html"
                loading="lazy"
                height="620"
              ></iframe>
            </div>
          </section>

          <section data-demo-id="wc-checkbox" hidden>
            <header>
              <h2>&lt;wc-checkbox&gt;</h2>
              <p>Tri-state checkbox control with built-in form association, focus management, and themable parts.</p>
            </header>
            <div class="demo-frame-wrapper">
              <iframe
                class="demo-frame"
                title="&lt;wc-checkbox&gt; demo"
                src="./demos/wc-checkbox.html"
                loading="lazy"
                height="600"
              ></iframe>
            </div>
          </section>

<<<<<<< HEAD
          <section data-demo-id="wc-switch" hidden>
            <header>
              <h2>&lt;wc-switch&gt;</h2>
              <p>Binary toggle with full keyboard support, form participation, and customizable track/thumb styling.</p>
=======
          <section data-demo-id="wc-toggle-group" hidden>
            <header>
              <h2>&lt;wc-toggle-group&gt;</h2>
              <p>Compose accessible toggle buttons with single or multiple selection, roving focus, and orientation support.</p>
>>>>>>> b91bb347
            </header>
            <div class="demo-frame-wrapper">
              <iframe
                class="demo-frame"
<<<<<<< HEAD
                title="&lt;wc-switch&gt; demo"
                src="./demos/wc-switch.html"
                loading="lazy"
                height="600"
=======
                title="&lt;wc-toggle-group&gt; demo"
                src="./demos/wc-toggle-group.html"
                loading="lazy"
                height="640"
              ></iframe>
            </div>
          </section>
              
          <section data-demo-id="wc-radio-group" hidden>
            <header>
              <h2>&lt;wc-radio-group&gt;</h2>
              <p>Keyboard-friendly radio buttons with looping focus, form submission support, and customisable parts.</p>
            </header>
            <div class="demo-frame-wrapper">
              <iframe
                class="demo-frame"
                title="&lt;wc-radio-group&gt; demo"
                src="./demos/wc-radio-group.html"
                loading="lazy"
                height="520"
>>>>>>> b91bb347
              ></iframe>
            </div>
          </section>

          <section data-demo-id="wc-avatar" hidden>
            <header>
              <h2>&lt;wc-avatar&gt;</h2>
              <p>Display users with graceful image loading, delayed fallbacks, and fully themable initials.</p>
            </header>
            <div class="demo-frame-wrapper">
              <iframe
                class="demo-frame"
                title="&lt;wc-avatar&gt; demo"
                src="./demos/wc-avatar.html"
                loading="lazy"
                height="540"
              ></iframe>
            </div>
          </section>

          <section data-demo-id="wc-spinner" hidden>
            <header>
              <h2>&lt;wc-spinner&gt;</h2>
              <p>Accessible loading indicator with CSS hooks for size, color, and animation pacing.</p>
            </header>
            <div class="demo-frame-wrapper">
              <iframe
                class="demo-frame"
                title="&lt;wc-spinner&gt; demo"
                src="./demos/wc-spinner.html"
                loading="lazy"
                height="620"
              ></iframe>
            </div>
          </section>

          <section data-demo-id="wc-hover-card" hidden>
            <header>
              <h2>&lt;wc-hover-card&gt;</h2>
              <p>Preview link destinations and people cards with configurable delays, placement, and arrows.</p>
            </header>
            <div class="demo-frame-wrapper">
              <iframe
                class="demo-frame"
                title="&lt;wc-hover-card&gt; demo"
                src="./demos/wc-hover-card.html"
                loading="lazy"
                height="620"
              ></iframe>
            </div>
          </section>

          <section data-demo-id="wc-tooltip" hidden>
            <header>
              <h2>&lt;wc-tooltip&gt;</h2>
              <p>Display concise helper text on hover or focus with precise placement and custom delays.</p>
            </header>
            <div class="demo-frame-wrapper">
              <iframe
                class="demo-frame"
                title="&lt;wc-tooltip&gt; demo"
                src="./demos/wc-tooltip.html"
                loading="lazy"
                height="460"
              ></iframe>
            </div>
          </section>

          <section data-demo-id="wc-popover" hidden>
            <header>
              <h2>&lt;wc-popover&gt;</h2>
              <p>Summon anchored surfaces with arrows, modal focus management, and collision-aware placement.</p>
            </header>

            <div class="demo-frame-wrapper">
              <iframe
                class="demo-frame"
                title="&lt;wc-popover&gt; demo"
                src="./demos/wc-popover.html"
                loading="lazy"
                height="620"
              ></iframe>
            </div>
          </section>

          <section data-demo-id="wc-collapsible" hidden>
            <header>
              <h2>&lt;wc-collapsible&gt;</h2>
              <p>Build expandable summaries with optional preview content and animated icons.</p>
            </header>
            <div class="demo-frame-wrapper">
              <iframe
                class="demo-frame"
                title="&lt;wc-collapsible&gt; demo"
                src="./demos/wc-collapsible.html"
                loading="lazy"
                height="520"
              ></iframe>
            </div>
          </section>

          <section data-demo-id="wc-aspect-ratio" hidden>
            <header>
              <h2>&lt;wc-aspect-ratio&gt;</h2>
              <p>Maintain fixed ratios for media and containers with zero layout shift.</p>
            </header>
            <div class="demo-frame-wrapper">
              <iframe
                class="demo-frame"
                title="&lt;wc-aspect-ratio&gt; demo"
                src="./demos/wc-aspect-ratio.html"
                loading="lazy"
                height="520"
              ></iframe>
            </div>
          </section>

          <section data-demo-id="wc-scroll-area" hidden>
            <header>
              <h2>&lt;wc-scroll-area&gt;</h2>
              <p>Overlay scrollbars that preserve native scrolling, theming hooks, and RTL awareness.</p>
            </header>
            <div class="demo-frame-wrapper">
              <iframe
                class="demo-frame"
                title="&lt;wc-scroll-area&gt; demo"
                src="./demos/wc-scroll-area.html"
                loading="lazy"
                height="460"
              ></iframe>
            </div>
          </section>

          <section data-demo-id="wc-password-toggle-field" hidden>
            <header>
              <h2>&lt;wc-password-toggle-field&gt;</h2>
              <p>
                A password field with a reveal toggle that manages focus, accessibility labels, and form
                submissions while re-masking values automatically.
              </p>
            </header>
            <div class="demo-frame-wrapper">
              <iframe
                class="demo-frame"
                title="&lt;wc-password-toggle-field&gt; demo"
                src="./demos/wc-password-toggle-field.html"
                loading="lazy"
                height="520"
              ></iframe>
            </div>
          </section>

          <section data-demo-id="wc-toggle" hidden>
            <header>
              <h2>&lt;wc-toggle&gt;</h2>
              <p>Two-state toggle button with keyboard support, accessible labelling, and styling hooks.</p>
            </header>
            <div class="demo-frame-wrapper">
              <iframe
                class="demo-frame"
                title="&lt;wc-toggle&gt; demo"
                src="./demos/wc-toggle.html"
                loading="lazy"
                height="360"
              ></iframe>
            </div>
          </section>
              
          <section data-demo-id="wc-toolbar" hidden>
            <header>
              <h2>&lt;wc-toolbar&gt;</h2>
              <p>
                A formatting toolbar with multi-select and radio-style toggle groups, metadata links, and a share
                action built on accessible roving focus patterns.
              </p>
            </header>
            <div class="demo-frame-wrapper">
              <iframe
                class="demo-frame"
                title="&lt;wc-toolbar&gt; demo"
                src="./demos/wc-toolbar.html"
                loading="lazy"
                height="520"
              ></iframe>
            </div>
          </section>

          <section data-demo-id="wc-progress" hidden>
            <header>
              <h2>&lt;wc-progress&gt;</h2>
              <p>
              A progress bar
              </p>
            </header>
            <div class="demo-frame-wrapper">
              <iframe
                class="demo-frame"
                title="&lt;wc-progress&gt; demo"
                src="./demos/wc-progress.html"
                loading="lazy"
                height="540"
              ></iframe>
            </div>
          </section>

          <section data-demo-id="wc-otp-field" hidden>
            <header>
              <h2>&lt;wc-otp-field&gt;</h2>
              <p>
                A form-associated one-time-password input that manages focus, validation, and submissions. Customize
                appearance using CSS properties or <code>::part</code> selectors.
              </p>
            </header>
            <div class="demo-frame-wrapper">
              <iframe
                class="demo-frame"
                title="&lt;wc-otp-field&gt; demo"
                src="./demos/wc-otp-field.html"
                loading="lazy"
                height="560"
              ></iframe>
            </div>
          </section>

          <section data-demo-id="wc-dropdown-menu" hidden>
            <header>
              <h2>&lt;wc-dropdown-menu&gt;</h2>
              <p>
                Radix-inspired dropdown menus with nested fly-outs, checkboxes, radio groups, and full keyboard support.
                Style everything with CSS custom properties and <code>::part</code> selectors.
              </p>
            </header>
            <div class="demo-frame-wrapper">
              <iframe
                class="demo-frame"
                title="&lt;wc-dropdown-menu&gt; demo"
                src="./demos/wc-dropdown-menu.html"
                loading="lazy"
                height="600"
              ></iframe>
            </div>
          </section>

          <section data-demo-id="wc-select" hidden>
            <header>
              <h2>&lt;wc-select&gt;</h2>
              <p>
                Trigger-driven select component with grouped options, separators, typeahead search, and managed focus
                states. Style the trigger and dropdown via CSS variables or <code>::part</code> hooks.
              </p>
            </header>
            <div class="demo-frame-wrapper">
              <iframe
                class="demo-frame"
                title="&lt;wc-select&gt; demo"
                src="./demos/wc-select.html"
                loading="lazy"
                height="620"
              ></iframe>
            </div>
          </section>

          <section data-demo-id="wc-dialog" hidden>
            <header>
              <h2>&lt;wc-dialog&gt;</h2>
              <p>
                General-purpose dialogs that can run modally or as lightweight, non-modal panels. Manage focus, labelling,
                and styling entirely with slots and CSS properties.
              </p>
            </header>
            <div class="demo-frame-wrapper">
              <iframe
                class="demo-frame"
                title="&lt;wc-dialog&gt; demo"
                src="./demos/wc-dialog.html"
                loading="lazy"
                height="640"
              ></iframe>
            </div>
          </section>

          <section data-demo-id="wc-alert-dialog" hidden>
            <header>
              <h2>&lt;wc-alert-dialog&gt;</h2>
              <p>
                Modal confirmation dialogs with focus trapping, accessible labelling, and customizable styling hooks. Use
                slots for triggers, titles, descriptions, and action buttons.
              </p>
            </header>
            <div class="demo-frame-wrapper">
              <iframe
                class="demo-frame"
                title="&lt;wc-alert-dialog&gt; demo"
                src="./demos/wc-alert-dialog.html"
                loading="lazy"
                height="560"
              ></iframe>
            </div>
          </section>

          <section data-demo-id="wc-context-menu" hidden>
            <header>
              <h2>&lt;wc-context-menu&gt;</h2>
              <p>
                Display pointer-anchored menus with submenus, checkboxes, radios, and keyboard support. Works with
                right-clicks, the context-menu key, and long-press on touch devices.
              </p>
            </header>
            <div class="demo-frame-wrapper">
              <iframe
                class="demo-frame"
                title="&lt;wc-context-menu&gt; demo"
                src="./demos/wc-context-menu.html"
                loading="lazy"
                height="540"
              ></iframe>
            </div>
          </section>

          <section data-demo-id="wc-toast" hidden>
            <header>
              <h2>&lt;wc-toast&gt;</h2>
              <p>
                Trigger calendar reminders that auto-dismiss, pause on hover or focus, respond to hotkeys, and close via
                swipe gestures.
              </p>
            </header>
            <div class="demo-frame-wrapper">
              <iframe
                class="demo-frame"
                title="&lt;wc-toast&gt; demo"
                src="./demos/wc-toast.html"
                loading="lazy"
                height="420"
              ></iframe>
            </div>
          </section>

          <section data-demo-id="wc-accordion" hidden>
            <header>
              <h2>&lt;wc-accordion&gt;</h2>
              <p>
                Accessible accordion primitives with keyboard support, horizontal or vertical layouts, and multi-open
                configurations.
              </p>
            </header>
            <div class="demo-frame-wrapper">
              <iframe
                class="demo-frame"
                title="&lt;wc-accordion&gt; demo"
                src="./demos/wc-accordion.html"
                loading="lazy"
                height="620"
              ></iframe>
            </div>
          </section>

          <section data-demo-id="wc-tabs" hidden>
            <header>
              <h2>&lt;wc-tabs&gt;</h2>
              <p>Tabbed navigation with configurable orientation, manual or automatic activation, and full keyboard support.</p>
            </header>
            <div class="demo-frame-wrapper">
              <iframe
                class="demo-frame"
                title="&lt;wc-tabs&gt; demo"
                src="./demos/wc-tabs.html"
                loading="lazy"
                height="680"
              ></iframe>
            </div>
          </section>
        </div>
      </div>
    </main>

    <script type="module">
      const nav = document.querySelector('.demo-nav');
      const buttons = Array.from(nav.querySelectorAll('button[data-demo-target]'));
      const demos = Array.from(document.querySelectorAll('section[data-demo-id]'));

      const setActiveDemo = (demoId) => {
        if (!demoId) return;

        const hasDemo = demos.some((section) => section.dataset.demoId === demoId);
        if (!hasDemo) return;

        for (const section of demos) {
          const isMatch = section.dataset.demoId === demoId;
          section.hidden = !isMatch;
        }

        for (const button of buttons) {
          const isActive = button.dataset.demoTarget === demoId;
          button.classList.toggle('is-active', isActive);
          button.setAttribute('aria-current', isActive ? 'page' : 'false');
        }

      };

      const activateFromHash = () => {
        const hash = window.location.hash.replace('#', '');
        if (!hash) {
          return buttons[0]?.dataset.demoTarget;
        }

        const button = buttons.find((item) => item.dataset.demoTarget === hash);
        return button ? button.dataset.demoTarget : buttons[0]?.dataset.demoTarget;
      };

      nav.addEventListener('click', (event) => {
        const button = event.target.closest('button[data-demo-target]');
        if (!button) return;

        const demoId = button.dataset.demoTarget;
        if (!demoId) return;

        event.preventDefault();
        setActiveDemo(demoId);
        if (history.replaceState) {
          history.replaceState(null, '', `#${demoId}`);
        } else {
          window.location.hash = demoId;
        }
        button.focus({ preventScroll: true });
      });

      window.addEventListener('hashchange', () => {
        const demoId = activateFromHash();
        setActiveDemo(demoId);
      });

      setActiveDemo(activateFromHash());
    </script>
  </body>
</html><|MERGE_RESOLUTION|>--- conflicted
+++ resolved
@@ -156,12 +156,9 @@
             <li><button type="button" aria-current="false" data-demo-target="wc-separator">&lt;wc-separator&gt;</button></li>
             <li><button type="button" aria-current="false" data-demo-target="wc-form">&lt;wc-form&gt;</button></li>
             <li><button type="button" aria-current="false" data-demo-target="wc-checkbox">&lt;wc-checkbox&gt;</button></li>
-<<<<<<< HEAD
             <li><button type="button" aria-current="false" data-demo-target="wc-switch">&lt;wc-switch&gt;</button></li>
-=======
             <li><button type="button" aria-current="false" data-demo-target="wc-toggle-group">&lt;wc-toggle-group&gt;</button></li>
             <li><button type="button" aria-current="false" data-demo-target="wc-radio-group">&lt;wc-radio-group&gt;</button></li>
->>>>>>> b91bb347
             <li><button type="button" aria-current="false" data-demo-target="wc-avatar">&lt;wc-avatar&gt;</button></li>
             <li><button type="button" aria-current="false" data-demo-target="wc-spinner">&lt;wc-spinner&gt;</button></li>
             <li><button type="button" aria-current="false" data-demo-target="wc-hover-card">&lt;wc-hover-card&gt;</button></li>
@@ -302,27 +299,30 @@
             </div>
           </section>
 
-<<<<<<< HEAD
           <section data-demo-id="wc-switch" hidden>
             <header>
               <h2>&lt;wc-switch&gt;</h2>
               <p>Binary toggle with full keyboard support, form participation, and customizable track/thumb styling.</p>
-=======
+            </header>
+            <div class="demo-frame-wrapper">
+              <iframe
+                class="demo-frame"
+                title="&lt;wc-switch&gt; demo"
+                src="./demos/wc-switch.html"
+                loading="lazy"
+                height="600"
+              ></iframe>
+            </div>
+          </section>
+              
           <section data-demo-id="wc-toggle-group" hidden>
             <header>
               <h2>&lt;wc-toggle-group&gt;</h2>
               <p>Compose accessible toggle buttons with single or multiple selection, roving focus, and orientation support.</p>
->>>>>>> b91bb347
-            </header>
-            <div class="demo-frame-wrapper">
-              <iframe
-                class="demo-frame"
-<<<<<<< HEAD
-                title="&lt;wc-switch&gt; demo"
-                src="./demos/wc-switch.html"
-                loading="lazy"
-                height="600"
-=======
+            </header>
+            <div class="demo-frame-wrapper">
+              <iframe
+                class="demo-frame"
                 title="&lt;wc-toggle-group&gt; demo"
                 src="./demos/wc-toggle-group.html"
                 loading="lazy"
@@ -343,7 +343,6 @@
                 src="./demos/wc-radio-group.html"
                 loading="lazy"
                 height="520"
->>>>>>> b91bb347
               ></iframe>
             </div>
           </section>
