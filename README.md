--- conflicted
+++ resolved
@@ -398,10 +398,7 @@
 
 #### Keyboard support
 
-<<<<<<< HEAD
 - `Esc` closes the dialog and refocuses the trigger.
-=======
->>>>>>> 857681d1
 - `Tab`/`Shift+Tab` cycle focus within the dialog.
 - Focus is trapped while open and returns to the invoking trigger on close.
 
@@ -468,8 +465,6 @@
   `--avatar-transition`, `--avatar-fallback-background`, `--avatar-fallback-color`,
   `--avatar-fallback-font-size`, `--avatar-fallback-font-weight`, `--avatar-loading-opacity`.
 - Parts: `::part(root)`, `::part(image)`, `::part(fallback)`, `::part(fallback-text)` for precise theming.
-<<<<<<< HEAD
-=======
 
 ### `<wc-context-menu>`
 
@@ -507,7 +502,6 @@
   `--context-menu-item-highlight`, `--context-menu-separator-color`, `--context-menu-indicator-color`, etc.
 - Parts: `::part(trigger)`, `::part(menu)`, `::part(submenu)`.
 
->>>>>>> 857681d1
 ### Examples
 
 See [`index.html`](./index.html) for live demos showcasing:
