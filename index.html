<!doctype html>
<html lang="en">
  <head>
    <meta charset="utf-8" />
    <meta name="viewport" content="width=device-width, initial-scale=1" />
    <title>Web Components Demo</title>
    <script type="module" src="./src/otp-field.js"></script>
    <script type="module" src="./src/accordion.js"></script>
    <script type="module" src="./src/alert-dialog.js"></script>
    <script type="module" src="./src/aspect-ratio.js"></script>
    <script type="module" src="./src/avatar.js"></script>
<<<<<<< HEAD
    <script type="module" src="./src/collapsible.js"></script>
=======
    <script type="module" src="./src/checkbox.js"></script>
>>>>>>> 75b0bf1b
    <style>
      :root {
        color-scheme: light dark;
      }

      body {
        margin: 0;
        font-family: "Inter", system-ui, -apple-system, BlinkMacSystemFont, "Segoe UI", sans-serif;
        background: linear-gradient(135deg, #f9fafb, #eef2ff);
        color: #0f172a;
      }

      main {
        max-width: 960px;
        margin: 0 auto;
        padding: 3rem 1.5rem 4rem;
        display: grid;
        gap: 3rem;
      }

      h1 {
        font-size: clamp(2.5rem, 5vw, 3.5rem);
        margin: 0;
        font-weight: 700;
      }

      section {
        background: rgba(255, 255, 255, 0.88);
        backdrop-filter: blur(8px);
        border-radius: 1.25rem;
        border: 1px solid rgba(148, 163, 184, 0.25);
        box-shadow: 0 40px 80px -40px rgba(15, 23, 42, 0.35);
        padding: 2rem;
        display: grid;
        gap: 1.5rem;
      }

      section header {
        display: grid;
        gap: 0.5rem;
      }

      section header h2 {
        margin: 0;
        font-size: clamp(1.75rem, 3vw, 2.25rem);
      }

      section header p {
        margin: 0;
        color: #475569;
        line-height: 1.6;
      }

      form {
        display: grid;
        gap: 1rem;
      }

      .example-card {
        display: grid;
        gap: 1.25rem;
      }

      .log {
        background: rgba(15, 23, 42, 0.05);
        border-radius: 0.75rem;
        padding: 1rem;
        font-family: "JetBrains Mono", "Fira Code", ui-monospace, SFMono-Regular, Menlo, Monaco, Consolas, "Liberation Mono", "Courier New", monospace;
        font-size: 0.875rem;
        color: #0f172a;
        overflow-x: auto;
        white-space: pre-wrap;
      }

      .example-grid {
        display: grid;
        gap: 1.5rem;
      }

      .checkbox-stack {
        display: grid;
        gap: 0.75rem;
      }

      .checkbox-list {
        display: grid;
        gap: 0.5rem;
        margin-inline-start: 1.5rem;
      }

      .checkbox-inline-note {
        margin: 0;
        font-size: 0.875rem;
        color: #475569;
        line-height: 1.6;
      }

      .avatar-row {
        display: flex;
        flex-wrap: wrap;
        gap: 1.25rem;
        align-items: center;
      }

      .avatar-row wc-avatar {
        flex: 0 0 auto;
        box-shadow: 0 20px 40px -28px rgba(15, 23, 42, 0.45);
      }

      .avatar-caption {
        margin: 0;
        color: #475569;
        line-height: 1.6;
      }

      .avatar-callout {
        display: flex;
        flex-wrap: wrap;
        align-items: center;
        gap: 1rem;
        background: rgba(99, 102, 241, 0.08);
        border-radius: 1rem;
        padding: 1rem 1.25rem;
      }

      .avatar-callout > div {
        min-inline-size: 200px;
        flex: 1 1 160px;
      }

      .avatar-callout strong {
        display: block;
        font-weight: 600;
        color: #312e81;
      }

      .avatar-callout p {
        margin: 0.35rem 0 0;
        color: #4338ca;
        line-height: 1.6;
      }

      .collapsible-demo {
        display: flex;
        flex-wrap: wrap;
        gap: 2rem;
        align-items: flex-start;
      }

      .collapsible-callout {
        flex: 1 1 280px;
        display: grid;
        gap: 1rem;
      }

      .collapsible-card {
        display: flex;
        align-items: center;
        justify-content: space-between;
        gap: 0.75rem;
        font-size: 0.95rem;
        font-weight: 500;
        letter-spacing: 0.01em;
      }

      .collapsible-card strong {
        font-weight: 600;
        color: #312e81;
      }

      .collapsible-supporting {
        max-width: 360px;
        display: grid;
        gap: 0.75rem;
        color: #4338ca;
      }

      .collapsible-supporting p {
        margin: 0;
        line-height: 1.7;
      }

      @media (min-width: 900px) {
        .example-grid.two-column {
          grid-template-columns: repeat(2, minmax(0, 1fr));
        }
      }

      button {
        border: none;
        border-radius: 999px;
        background: #4f46e5;
        color: #ffffff;
        font-weight: 600;
        padding: 0.75rem 1.75rem;
        cursor: pointer;
        transition: transform 150ms ease, box-shadow 150ms ease;
      }

      button:hover {
        transform: translateY(-1px);
        box-shadow: 0 14px 30px -18px rgba(79, 70, 229, 0.8);
      }

      button:active {
        transform: translateY(1px);
      }

      .ghost-button {
        background: rgba(148, 163, 184, 0.18);
        color: #0f172a;
        box-shadow: none;
      }

      .ghost-button:hover {
        box-shadow: none;
        background: rgba(148, 163, 184, 0.28);
      }

      .danger-button {
        background: #ef4444;
        box-shadow: 0 14px 30px -18px rgba(239, 68, 68, 0.8);
      }

      .danger-button:hover {
        box-shadow: 0 16px 32px -18px rgba(239, 68, 68, 0.8);
      }

      .button-soft {
        background: rgba(56, 189, 248, 0.16);
        color: #0369a1;
      }

      .button-soft:hover {
        box-shadow: none;
        background: rgba(56, 189, 248, 0.24);
      }

      .dialog-check {
        display: inline-flex;
        align-items: center;
        gap: 0.5rem;
        margin-top: 0.75rem;
        font-size: 0.95rem;
        color: #0f172a;
      }

      .dialog-check input {
        width: 1.15rem;
        height: 1.15rem;
        accent-color: #38bdf8;
      }
    </style>
  </head>
  <body>
    <main>
      <header>
        <h1>Web Component Playground</h1>
        <p>Drop-in friendly, dependency-free elements ready for CDN delivery.</p>
      </header>

      <section>
        <header>
          <h2>&lt;wc-checkbox&gt;</h2>
          <p>Tri-state checkbox control with built-in form association, focus management, and themable parts.</p>
        </header>

        <div class="example-grid two-column">
          <div class="example-card">
            <h3>Consent agreement</h3>
            <form id="checkbox-consent" class="checkbox-stack" onsubmit="event.preventDefault();">
              <wc-checkbox id="checkbox-consent-control" name="terms" value="accepted" required>
                Accept terms and conditions.
              </wc-checkbox>
              <p class="checkbox-inline-note">
                Required before continuing. Toggle the checkbox to see how form submission reflects the current state.
              </p>
              <button type="submit">Continue</button>
            </form>
            <pre class="log" id="checkbox-consent-log">Awaiting interaction…</pre>
          </div>

          <div class="example-card">
            <h3>Bulk selection with indeterminate state</h3>
            <div class="checkbox-stack">
              <wc-checkbox id="checkbox-master" indeterminate>
                Notify me about workspace updates
              </wc-checkbox>
              <div class="checkbox-list" id="checkbox-items">
                <wc-checkbox class="checkbox-item" value="product" checked>Product announcements</wc-checkbox>
                <wc-checkbox class="checkbox-item" value="security" checked>Security advisories</wc-checkbox>
                <wc-checkbox class="checkbox-item" value="news">Community highlights</wc-checkbox>
              </div>
            </div>
            <pre class="log" id="checkbox-selection-log">All options pending…</pre>
          </div>
        </div>
      </section>

      <section>
        <header>
          <h2>&lt;wc-avatar&gt;</h2>
          <p>Display users with graceful image loading, delayed fallbacks, and fully themable initials.</p>
        </header>

        <div class="example-card">
          <h3>Design crew roll call</h3>
          <div class="avatar-row">
            <wc-avatar
              src="https://images.unsplash.com/photo-1492633423870-43d1cd2775eb?w=128&h=128&dpr=2&q=80"
              alt="Colm Tuite"
              initials="CT"
              fallback-delay="600"
              style="
                --avatar-background: rgba(15, 23, 42, 0.08);
                --avatar-fallback-background: #ffffff;
                --avatar-fallback-color: #4338ca;
              "
            ></wc-avatar>
            <wc-avatar
              src="https://images.unsplash.com/photo-1511485977113-f34c92461ad9?w=128&h=128&dpr=2&q=80"
              alt="Pedro Duarte"
              initials="PD"
              fallback-delay="600"
              loading="lazy"
              style="
                --avatar-background: rgba(15, 23, 42, 0.08);
                --avatar-fallback-background: #ffffff;
                --avatar-fallback-color: #4338ca;
              "
            ></wc-avatar>
            <wc-avatar
              alt="Polly Doe"
              initials="PD"
              style="
                --avatar-fallback-background: #1e1b4b;
                --avatar-fallback-color: #ede9fe;
              "
            ></wc-avatar>
          </div>
          <p class="avatar-caption">
            Each avatar waits 600&nbsp;ms before revealing its fallback while the image loads, reducing content flicker
            for fast connections.
          </p>
        </div>

        <div class="example-card">
          <h3>Custom fallback content</h3>
          <div class="avatar-callout">
            <wc-avatar
              alt="Lina Rivers"
              size="64px"
              style="
                --avatar-radius: 1rem;
                --avatar-background: rgba(15, 23, 42, 0.1);
                --avatar-fallback-background: rgba(99, 102, 241, 0.12);
                --avatar-fallback-color: #312e81;
              "
            >
              <span style="font-weight: 700; letter-spacing: 0.08em;">LR</span>
            </wc-avatar>
            <div>
              <strong>Slot anything inside.</strong>
              <p>
                Provide branded initials, icons, or status badges and the component keeps them centered, sized, and
                accessible.
              </p>
            </div>
          </div>
        </div>
      </section>

      <section>
        <header>
          <h2>&lt;wc-collapsible&gt;</h2>
          <p>Build expandable summaries with optional preview content and animated icons.</p>
        </header>

        <div class="collapsible-demo">
          <div class="collapsible-callout">
            <h3>Starred repositories</h3>
            <wc-collapsible
              style="
                --collapsible-width: min(100%, 320px);
                --collapsible-background: linear-gradient(135deg, #312e81, #1e1b4b);
                --collapsible-summary-color: #ede9fe;
                --collapsible-trigger-background: #ffffff;
                --collapsible-trigger-color: #5b21b6;
                --collapsible-preview-background: rgba(255, 255, 255, 0.98);
                --collapsible-preview-color: #312e81;
                --collapsible-content-background: rgba(255, 255, 255, 0.98);
                --collapsible-content-color: #312e81;
              "
            >
              <span slot="summary">@peduarte starred 3 repositories</span>
              <div slot="peek" class="collapsible-card">
                <span>@radix-ui/primitives</span>
                <strong>+24 ★</strong>
              </div>
              <div class="collapsible-card">
                <span>@radix-ui/colors</span>
                <strong>+12 ★</strong>
              </div>
              <div class="collapsible-card">
                <span>@radix-ui/themes</span>
                <strong>+9 ★</strong>
              </div>
            </wc-collapsible>
          </div>

          <div class="collapsible-supporting">
            <h3>Highlights</h3>
            <p>
              Slots let you compose summary text, preview content, and the collapsible body without extra
              wrappers. The trigger syncs aria attributes and responds to keyboard events.
            </p>
            <p>
              Listen for the <code>openchange</code> event to sync analytics or control sibling UI. You can
              also call <code>show()</code>, <code>hide()</code>, or <code>toggle()</code> to manage state
              imperatively.
            </p>
          </div>
        </div>
      </section>

      <section>
        <header>
          <h2>&lt;wc-aspect-ratio&gt;</h2>
          <p>Keep media, embeds, and previews locked to a precise ratio without extra wrapper markup.</p>
        </header>

        <div class="example-grid two-column">
          <div class="example-card">
            <h3>Wide hero image (16&nbsp;/&nbsp;9)</h3>
            <wc-aspect-ratio
              ratio="16/9"
              style="
                max-width: 320px;
                --aspect-ratio-border-radius: 1rem;
                --aspect-ratio-shadow: 0 24px 48px -32px rgba(15, 23, 42, 0.65);
              "
            >
              <img
                src="https://images.unsplash.com/photo-1535025183041-0991a977e25b?w=640&dpr=2&q=80"
                alt="Landscape photograph by Tobias Tullius"
                style="border-radius: inherit; box-shadow: inset 0 0 0 1px rgba(15, 23, 42, 0.12);"
              />
            </wc-aspect-ratio>
            <p>
              Images, videos, and other media automatically stretch to fill the frame while preserving the
              aspect ratio using CSS custom properties.
            </p>
          </div>

          <div class="example-card">
            <h3>Square embed (1&nbsp;/&nbsp;1)</h3>
            <wc-aspect-ratio
              ratio="1"
              style="
                --aspect-ratio-background: radial-gradient(circle at 25% 25%, #22d3ee, #0ea5e9);
                --aspect-ratio-border-radius: 1.25rem;
                --aspect-ratio-content-align: center;
                --aspect-ratio-content-justify: center;
                color: white;
                font-weight: 600;
                letter-spacing: 0.08em;
                text-transform: uppercase;
              "
            >
              <div style="text-align: center;">
                Responsive embed
              </div>
            </wc-aspect-ratio>
            <p>
              Nest any HTML content—maps, charts, or previews—and keep it centered within a consistent
              square footprint.
            </p>
          </div>
        </div>
      </section>

      <section>
        <header>
          <h2>&lt;wc-otp-field&gt;</h2>
          <p>
            A form-associated one-time-password input that manages focus, validation, and submissions.
            Customize appearance using CSS properties or <code>::part</code> selectors.
          </p>
        </header>

        <div class="example-grid two-column">
          <div class="example-card">
            <h3>Classic six-digit numeric code</h3>
            <form id="otp-demo" onsubmit="event.preventDefault();">
              <wc-otp-field
                name="otp"
                length="6"
                validation-type="numeric"
                placeholder="•"
                auto-submit
                autocomplete="one-time-code"
                style="
                  --otp-gap: 0.75rem;
                  --otp-input-size: 56px;
                  --otp-font-size: 20px;
                  --otp-radius: 14px;
                  --otp-bg: rgba(255,255,255,0.9);
                  --otp-border: 1px solid rgba(148, 163, 184, 0.4);
                  --otp-border-focus: 2px solid #4f46e5;
                  --otp-shadow-focus: 0 0 0 6px rgba(79,70,229,0.15);
                "
              ></wc-otp-field>
              <button type="submit">Submit</button>
            </form>
            <pre class="log" id="otp-log">Waiting for input…</pre>
          </div>

          <div class="example-card">
            <h3>Vertical alphanumeric with masking</h3>
            <wc-otp-field
              id="otp-advanced"
              length="8"
              validation-type="alphanumeric"
              orientation="vertical"
              type="password"
              placeholder="✶"
              dir="ltr"
              style="
                --otp-gap: 0.35rem;
                --otp-input-size: 44px;
                --otp-bg: rgba(15, 23, 42, 0.85);
                --otp-color: #f8fafc;
                --otp-border: 1px solid rgba(148, 163, 184, 0.5);
                --otp-border-focus: 2px solid #f97316;
                --otp-shadow-focus: 0 0 0 4px rgba(249, 115, 22, 0.35);
              "
            ></wc-otp-field>
            <pre class="log" id="otp-advanced-log">Type to see updates…</pre>
          </div>
        </div>
      </section>

      <section>
        <header>
          <h2>&lt;wc-alert-dialog&gt;</h2>
          <p>
            Modal confirmation dialogs with focus trapping, accessible labelling, and customizable styling hooks.
            Use slots for triggers, titles, descriptions, and action buttons.
          </p>
        </header>

        <div class="example-grid two-column">
          <div class="example-card">
            <h3>Destructive confirmation</h3>
            <wc-alert-dialog id="alert-dialog-destructive">
              <button slot="trigger" class="danger-button">Delete account</button>
              <span slot="title">Delete this account?</span>
              <span slot="description">
                This action is permanent. All saved projects, data exports, and automation hooks will be removed.
              </span>
              <div>
                <ul>
                  <li>Billing will be cancelled immediately.</li>
                  <li>Team members will lose workspace access.</li>
                  <li>You can contact support within 7 days to undo this action.</li>
                </ul>
              </div>
              <button slot="cancel" class="ghost-button">Cancel</button>
              <button slot="action" class="danger-button">Yes, delete it</button>
            </wc-alert-dialog>
            <pre class="log" id="alert-dialog-destructive-log">Choose an action to view emitted events.</pre>
          </div>

          <div class="example-card">
            <h3>Async confirmation with custom theming</h3>
            <wc-alert-dialog
              id="alert-dialog-async"
              style="
                --alert-dialog-overlay-background: rgba(15, 23, 42, 0.55);
                --alert-dialog-background: #0f172a;
                --alert-dialog-color: #f8fafc;
                --alert-dialog-description-color: rgba(226, 232, 240, 0.88);
                --alert-dialog-body-margin: 1rem 0 1.75rem;
                --alert-dialog-action-background: #38bdf8;
                --alert-dialog-button-radius: 0.75rem;
              "
            >
              <button slot="trigger" class="button-soft">Archive project</button>
              <span slot="title">Archive this project?</span>
              <span slot="description">
                Archiving hides the project from active views. You can restore it at any time within the next 30 days.
              </span>
              <div>
                <label class="dialog-check">
                  <input type="checkbox" id="alert-dialog-async-keep" checked />
                  Keep analytics data available
                </label>
              </div>
              <button slot="cancel" class="ghost-button">Go back</button>
              <button slot="action" class="button-soft">Archive</button>
            </wc-alert-dialog>
            <pre class="log" id="alert-dialog-async-log">Archive to simulate an asynchronous workflow.</pre>
          </div>
        </div>
      </section>

      <section>
        <header>
          <h2>&lt;wc-accordion&gt;</h2>
          <p>
            Accessible accordion primitives with keyboard support, horizontal or vertical layouts, and multi-open configurations.
          </p>
        </header>

        <div class="example-grid">
          <div class="example-card">
            <h3>Single item open at a time</h3>
            <wc-accordion id="accordion-single" type="single" collapsible>
              <wc-accordion-item value="item-1">
                <span slot="trigger">Is it accessible?</span>
                <p slot="content">
                  Yes. It adheres to the WAI-ARIA accordion pattern and exposes keyboard navigation.
                </p>
              </wc-accordion-item>
              <wc-accordion-item value="item-2">
                <span slot="trigger">Can I restyle it?</span>
                <p slot="content">
                  Absolutely. Use CSS custom properties like <code>--accordion-trigger-background</code> or target parts such as
                  <code>::part(trigger)</code> and <code>::part(panel-inner)</code>.
                </p>
              </wc-accordion-item>
              <wc-accordion-item value="item-3">
                <span slot="trigger">Will it collapse?</span>
                <p slot="content">
                  When <code>collapsible</code> is set, users can close the active item, leaving all sections collapsed.
                </p>
              </wc-accordion-item>
            </wc-accordion>
            <pre class="log" id="accordion-single-log">Interact with the accordion to see state updates.</pre>
          </div>

          <div class="example-card">
            <h3>Multiple expansion with horizontal layout</h3>
            <wc-accordion
              id="accordion-multi"
              type="multiple"
              orientation="horizontal"
              values="item-a,item-c"
              style="
                --accordion-gap: 1rem;
                --accordion-surface: transparent;
              "
            >
              <wc-accordion-item value="item-a" heading-level="4" style="--accordion-trigger-background: rgba(14, 165, 233, 0.12);">
                <span slot="trigger">Design tokens</span>
                <div slot="content">
                  <ul>
                    <li>--accordion-radius</li>
                    <li>--accordion-trigger-padding</li>
                    <li>--accordion-transition-duration</li>
                  </ul>
                </div>
              </wc-accordion-item>
              <wc-accordion-item value="item-b" heading-level="4" style="--accordion-trigger-background: rgba(249, 115, 22, 0.12);">
                <span slot="trigger">Animation</span>
                <p slot="content">
                  Panels animate using height transitions that respect <code>--accordion-transition-duration</code> and
                  <code>--accordion-transition-easing</code>.
                </p>
              </wc-accordion-item>
              <wc-accordion-item value="item-c" heading-level="4" style="--accordion-trigger-background: rgba(34, 197, 94, 0.12);">
                <span slot="trigger">Accessibility</span>
                <p slot="content">
                  Built-in keyboard handling supports arrow keys, Home/End navigation, and respects disabled items.
                </p>
              </wc-accordion-item>
            </wc-accordion>
            <pre class="log" id="accordion-multi-log">Open and close multiple panels to inspect emitted values.</pre>
          </div>
        </div>
      </section>
    </main>

    <script>
      const checkboxConsentForm = document.getElementById('checkbox-consent');
      const checkboxConsentControl = document.getElementById('checkbox-consent-control');
      const checkboxConsentLog = document.getElementById('checkbox-consent-log');

      if (checkboxConsentForm && checkboxConsentControl && checkboxConsentLog) {
        checkboxConsentControl.addEventListener('change', () => {
          checkboxConsentLog.textContent = checkboxConsentControl.checked
            ? 'Consent granted. The form can now be submitted.'
            : 'Consent withdrawn. Submission is blocked until accepted again.';
        });

        checkboxConsentForm.addEventListener('submit', (event) => {
          event.preventDefault();
          if (!checkboxConsentControl.checked) {
            checkboxConsentLog.textContent = 'Cannot submit: terms must be accepted first.';
            return;
          }
          const formData = new FormData(checkboxConsentForm);
          checkboxConsentLog.textContent = `Submitted with terms=${formData.get('terms')}.`;
        });
      }

      const checkboxMaster = document.getElementById('checkbox-master');
      const checkboxItemsContainer = document.getElementById('checkbox-items');
      const checkboxSelectionLog = document.getElementById('checkbox-selection-log');

      if (checkboxMaster && checkboxItemsContainer && checkboxSelectionLog) {
        const checkboxItems = Array.from(
          checkboxItemsContainer.querySelectorAll('wc-checkbox.checkbox-item')
        );

        const updateMasterState = () => {
          const checkedCount = checkboxItems.filter((item) => item.checked).length;
          if (checkedCount === 0) {
            checkboxMaster.checked = false;
            checkboxMaster.indeterminate = false;
          } else if (checkedCount === checkboxItems.length) {
            checkboxMaster.checked = true;
            checkboxMaster.indeterminate = false;
          } else {
            checkboxMaster.checked = false;
            checkboxMaster.indeterminate = true;
          }
        };

        const updateSelectionLog = () => {
          const selected = checkboxItems
            .filter((item) => item.checked)
            .map((item) => (item.textContent || '').trim())
            .filter(Boolean);
          const state = checkboxMaster.indeterminate
            ? 'indeterminate'
            : checkboxMaster.checked
              ? 'checked'
              : 'unchecked';
          checkboxSelectionLog.textContent =
            selected.length > 0
              ? `Master is ${state}. Selected: ${selected.join(', ')}.`
              : `Master is ${state}. No notifications selected.`;
        };

        checkboxMaster.addEventListener('change', () => {
          const shouldCheck = checkboxMaster.checked;
          checkboxMaster.indeterminate = false;
          checkboxItems.forEach((item) => {
            item.checked = shouldCheck;
          });
          updateSelectionLog();
        });

        checkboxItems.forEach((item) => {
          item.addEventListener('change', () => {
            updateMasterState();
            updateSelectionLog();
          });
        });

        updateMasterState();
        updateSelectionLog();
      }

      const otpForm = document.getElementById('otp-demo');
      const otpLog = document.getElementById('otp-log');
      const otpAdvanced = document.getElementById('otp-advanced');
      const otpAdvancedLog = document.getElementById('otp-advanced-log');

      if (otpForm && otpLog) {
        otpForm.addEventListener('submit', (event) => {
          const formData = new FormData(event.target);
          otpLog.textContent = `Submitted code: ${formData.get('otp') || '(empty)'}`;
        });
        otpForm.querySelector('wc-otp-field')?.addEventListener('valuechange', (event) => {
          const value = event.detail?.value || '';
          otpLog.textContent = `Typing: ${value}`;
        });
      }

      if (otpAdvanced && otpAdvancedLog) {
        otpAdvanced.addEventListener('valuechange', (event) => {
          const value = event.detail?.value || '';
          otpAdvancedLog.textContent = `Current value: ${value}`;
        });
      }

      const accordionSingle = document.getElementById('accordion-single');
      const accordionSingleLog = document.getElementById('accordion-single-log');
      if (accordionSingle && accordionSingleLog) {
        accordionSingle.addEventListener('change', (event) => {
          accordionSingleLog.textContent = `Open value: ${event.detail?.value || 'none'}`;
        });
      }

      const accordionMulti = document.getElementById('accordion-multi');
      const accordionMultiLog = document.getElementById('accordion-multi-log');
      if (accordionMulti && accordionMultiLog) {
        accordionMulti.addEventListener('change', (event) => {
          const values = event.detail?.values || [];
          accordionMultiLog.textContent = `Open values: ${values.join(', ') || 'none'}`;
        });
      }

      const alertDestructive = document.getElementById('alert-dialog-destructive');
      const alertDestructiveLog = document.getElementById('alert-dialog-destructive-log');
      if (alertDestructive && alertDestructiveLog) {
        alertDestructive.addEventListener('cancel', () => {
          alertDestructiveLog.textContent = 'Deletion cancelled.';
        });
        alertDestructive.addEventListener('confirm', () => {
          alertDestructiveLog.textContent = 'Account deletion confirmed.';
        });
      }

      const alertAsync = document.getElementById('alert-dialog-async');
      const alertAsyncLog = document.getElementById('alert-dialog-async-log');
      if (alertAsync && alertAsyncLog) {
        const actionButton = alertAsync.querySelector('[slot="action"]');
        const defaultActionLabel =
          actionButton instanceof HTMLButtonElement ? actionButton.textContent || 'Archive' : 'Archive';
        let alertAsyncTimer = 0;

        const resetActionButton = () => {
          if (actionButton instanceof HTMLButtonElement) {
            actionButton.disabled = false;
            actionButton.textContent = defaultActionLabel;
          }
        };

        alertAsync.addEventListener('cancel', () => {
          if (alertAsyncTimer) {
            clearTimeout(alertAsyncTimer);
            alertAsyncTimer = 0;
          }
          resetActionButton();
          alertAsyncLog.textContent = 'Archive cancelled.';
        });

        alertAsync.addEventListener('confirm', (event) => {
          event.preventDefault();
          if (actionButton instanceof HTMLButtonElement) {
            actionButton.disabled = true;
            actionButton.textContent = 'Archiving…';
          }
          alertAsyncLog.textContent = 'Archiving project…';

          const keepAnalyticsCheckbox = document.getElementById('alert-dialog-async-keep');

          alertAsyncTimer = window.setTimeout(() => {
            const keepAnalytics =
              keepAnalyticsCheckbox instanceof HTMLInputElement && keepAnalyticsCheckbox.checked;
            resetActionButton();
            alertAsyncLog.textContent = keepAnalytics
              ? 'Project archived with analytics preserved.'
              : 'Project archived. Analytics purged.';
            if (typeof alertAsync.hide === 'function') {
              alertAsync.hide();
            } else {
              alertAsync.removeAttribute('open');
            }
            alertAsyncTimer = 0;
          }, 1200);
        });
      }
    </script>
  </body>
</html><|MERGE_RESOLUTION|>--- conflicted
+++ resolved
@@ -9,11 +9,8 @@
     <script type="module" src="./src/alert-dialog.js"></script>
     <script type="module" src="./src/aspect-ratio.js"></script>
     <script type="module" src="./src/avatar.js"></script>
-<<<<<<< HEAD
     <script type="module" src="./src/collapsible.js"></script>
-=======
     <script type="module" src="./src/checkbox.js"></script>
->>>>>>> 75b0bf1b
     <style>
       :root {
         color-scheme: light dark;
