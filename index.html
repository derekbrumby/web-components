<!doctype html>
<html lang="en">
  <head>
    <meta charset="utf-8" />
    <meta name="viewport" content="width=device-width, initial-scale=1" />
    <title>Web Components Demo</title>
    <script type="module" src="./src/otp-field.js"></script>
    <script type="module" src="./src/accordion.js"></script>
    <script type="module" src="./src/alert-dialog.js"></script>
    <script type="module" src="./src/dialog.js"></script>
    <script type="module" src="./src/aspect-ratio.js"></script>
    <script type="module" src="./src/avatar.js"></script>
    <script type="module" src="./src/form.js"></script>
    <script type="module" src="./src/context-menu.js"></script>
    <script type="module" src="./src/collapsible.js"></script>
    <script type="module" src="./src/checkbox.js"></script>
    <style>
      :root {
        color-scheme: light dark;
      }

      body {
        margin: 0;
        font-family: "Inter", system-ui, -apple-system, BlinkMacSystemFont, "Segoe UI", sans-serif;
        background: linear-gradient(135deg, #f9fafb, #eef2ff);
        color: #0f172a;
      }

      main {
        max-width: 960px;
        margin: 0 auto;
        padding: 3rem 1.5rem 4rem;
        display: grid;
        gap: 3rem;
      }

      h1 {
        font-size: clamp(2.5rem, 5vw, 3.5rem);
        margin: 0;
        font-weight: 700;
      }

      section {
        background: rgba(255, 255, 255, 0.88);
        backdrop-filter: blur(8px);
        border-radius: 1.25rem;
        border: 1px solid rgba(148, 163, 184, 0.25);
        box-shadow: 0 40px 80px -40px rgba(15, 23, 42, 0.35);
        padding: 2rem;
        display: grid;
        gap: 1.5rem;
      }

      section header {
        display: grid;
        gap: 0.5rem;
      }

      section header h2 {
        margin: 0;
        font-size: clamp(1.75rem, 3vw, 2.25rem);
      }

      section header p {
        margin: 0;
        color: #475569;
        line-height: 1.6;
      }

      form {
        display: grid;
        gap: 1rem;
      }

      .example-card {
        display: grid;
        gap: 1.25rem;
      }

      .log {
        background: rgba(15, 23, 42, 0.05);
        border-radius: 0.75rem;
        padding: 1rem;
        font-family: "JetBrains Mono", "Fira Code", ui-monospace, SFMono-Regular, Menlo, Monaco, Consolas, "Liberation Mono", "Courier New", monospace;
        font-size: 0.875rem;
        color: #0f172a;
        overflow-x: auto;
        white-space: pre-wrap;
      }

      .example-grid {
        display: grid;
        gap: 1.5rem;
      }

      .checkbox-stack {
        display: grid;
        gap: 0.75rem;
      }

      .checkbox-list {
        display: grid;
        gap: 0.5rem;
        margin-inline-start: 1.5rem;
      }

      .checkbox-inline-note {
        margin: 0;
        font-size: 0.875rem;
        color: #475569;
        line-height: 1.6;
      }

      .avatar-row {
        display: flex;
        flex-wrap: wrap;
        gap: 1.25rem;
        align-items: center;
      }

      .avatar-row wc-avatar {
        flex: 0 0 auto;
        box-shadow: 0 20px 40px -28px rgba(15, 23, 42, 0.45);
      }

      .avatar-caption {
        margin: 0;
        color: #475569;
        line-height: 1.6;
      }

      .avatar-callout {
        display: flex;
        flex-wrap: wrap;
        align-items: center;
        gap: 1rem;
        background: rgba(99, 102, 241, 0.08);
        border-radius: 1rem;
        padding: 1rem 1.25rem;
      }

      .avatar-callout > div {
        min-inline-size: 200px;
        flex: 1 1 160px;
      }

      .avatar-callout strong {
        display: block;
        font-weight: 600;
        color: #312e81;
      }

      .avatar-callout p {
        margin: 0.35rem 0 0;
        color: #4338ca;
        line-height: 1.6;
      }

      .collapsible-demo {
        display: flex;
        flex-wrap: wrap;
        gap: 2rem;
        align-items: flex-start;
      }

      .collapsible-callout {
        flex: 1 1 280px;
        display: grid;
        gap: 1rem;
      }

      .collapsible-card {
        display: flex;
        align-items: center;
        justify-content: space-between;
        gap: 0.75rem;
        font-size: 0.95rem;
        font-weight: 500;
        letter-spacing: 0.01em;
      }

      .collapsible-card strong {
        font-weight: 600;
        color: #312e81;
      }

      .collapsible-supporting {
        max-width: 360px;
        display: grid;
        gap: 0.75rem;
        color: #4338ca;
      }

      .collapsible-supporting p {
        margin: 0;
        line-height: 1.7;
      }

      @media (min-width: 900px) {
        .example-grid.two-column {
          grid-template-columns: repeat(2, minmax(0, 1fr));
        }
      }

      button {
        border: none;
        border-radius: 999px;
        background: #4f46e5;
        color: #ffffff;
        font-weight: 600;
        padding: 0.75rem 1.75rem;
        cursor: pointer;
        transition: transform 150ms ease, box-shadow 150ms ease;
      }

      button:hover {
        transform: translateY(-1px);
        box-shadow: 0 14px 30px -18px rgba(79, 70, 229, 0.8);
      }

      button:active {
        transform: translateY(1px);
      }

      .ghost-button {
        background: rgba(148, 163, 184, 0.18);
        color: #0f172a;
        box-shadow: none;
      }

      .ghost-button:hover {
        box-shadow: none;
        background: rgba(148, 163, 184, 0.28);
      }

      .danger-button {
        background: #ef4444;
        box-shadow: 0 14px 30px -18px rgba(239, 68, 68, 0.8);
      }

      .danger-button:hover {
        box-shadow: 0 16px 32px -18px rgba(239, 68, 68, 0.8);
      }

      .button-soft {
        background: rgba(56, 189, 248, 0.16);
        color: #0369a1;
      }

      .button-soft:hover {
        box-shadow: none;
        background: rgba(56, 189, 248, 0.24);
      }

      .dialog-check {
        display: inline-flex;
        align-items: center;
        gap: 0.5rem;
        margin-top: 0.75rem;
        font-size: 0.95rem;
        color: #0f172a;
      }

      .dialog-check input {
        width: 1.15rem;
        height: 1.15rem;
        accent-color: #38bdf8;
      }

      .dialog-form {
        display: grid;
        gap: 1rem;
        margin: 0;
      }

      .dialog-field {
        display: grid;
        gap: 0.35rem;
      }

      .dialog-label {
        font-weight: 600;
        color: #312e81;
      }

      .dialog-input {
        border: 1px solid rgba(148, 163, 184, 0.45);
        border-radius: 0.65rem;
        padding: 0.65rem 0.75rem;
        font: inherit;
        background: rgba(255, 255, 255, 0.85);
        color: #0f172a;
        transition: border-color 150ms ease, box-shadow 150ms ease;
      }

      .dialog-input:focus {
        outline: none;
        border-color: #6366f1;
        box-shadow: 0 0 0 3px rgba(99, 102, 241, 0.2);
      }

      .dialog-footer {
        display: flex;
        justify-content: flex-end;
        gap: 0.75rem;
        margin-top: 1rem;
      }

      .dialog-meta {
        display: grid;
        gap: 0.75rem;
        margin: 0;
      }

      .dialog-meta dt {
        font-size: 0.75rem;
        letter-spacing: 0.08em;
        text-transform: uppercase;
        color: #64748b;
        margin: 0;
      }

      .dialog-meta dd {
        margin: 0.25rem 0 0;
        font-weight: 600;
        color: #1e293b;
      }

      .dialog-pill-row {
        display: flex;
        flex-wrap: wrap;
        gap: 0.5rem;
        align-items: center;
      }

      .dialog-pill {
        background: rgba(56, 189, 248, 0.16);
        color: #0369a1;
        padding: 0.35rem 0.65rem;
        border-radius: 999px;
        font-size: 0.75rem;
        letter-spacing: 0.03em;
      }
    </style>
  </head>
  <body>
    <main>
      <header>
        <h1>Web Component Playground</h1>
        <p>Drop-in friendly, dependency-free elements ready for CDN delivery.</p>
      </header>

      <section>
        <header>
          <h2>&lt;wc-form&gt;</h2>
          <p>Collect validated contact requests with inline messaging and fully managed focus states.</p>
          <h2>&lt;wc-checkbox&gt;</h2>
          <p>Tri-state checkbox control with built-in form association, focus management, and themable parts.</p>
        </header>

        <div class="example-grid two-column">
          <div class="example-card">
            <h3>Inline validation with native constraints</h3>
            <wc-form id="wc-form-demo"></wc-form>
            <pre class="log" id="wc-form-log">Fill out the form and submit to see emitted events.</pre>
          </div>

          <div class="example-card">
            <h3>Simulated server-side validation</h3>
            <wc-form id="wc-form-server" submit-label="Send question"></wc-form>
            <button id="wc-form-server-error" class="ghost-button">Trigger server errors</button>
            <pre class="log" id="wc-form-server-log">Click "Trigger server errors" to simulate API feedback.</pre>
            <h3>Consent agreement</h3>
            <form id="checkbox-consent" class="checkbox-stack" onsubmit="event.preventDefault();">
              <wc-checkbox id="checkbox-consent-control" name="terms" value="accepted" required>
                Accept terms and conditions.
              </wc-checkbox>
              <p class="checkbox-inline-note">
                Required before continuing. Toggle the checkbox to see how form submission reflects the current state.
              </p>
              <button type="submit">Continue</button>
            </form>
            <pre class="log" id="checkbox-consent-log">Awaiting interaction…</pre>
          </div>

          <div class="example-card">
            <h3>Bulk selection with indeterminate state</h3>
            <div class="checkbox-stack">
              <wc-checkbox id="checkbox-master" indeterminate>
                Notify me about workspace updates
              </wc-checkbox>
              <div class="checkbox-list" id="checkbox-items">
                <wc-checkbox class="checkbox-item" value="product" checked>Product announcements</wc-checkbox>
                <wc-checkbox class="checkbox-item" value="security" checked>Security advisories</wc-checkbox>
                <wc-checkbox class="checkbox-item" value="news">Community highlights</wc-checkbox>
              </div>
            </div>
            <pre class="log" id="checkbox-selection-log">All options pending…</pre>
          </div>
        </div>
      </section>

      <section>
        <header>
          <h2>&lt;wc-avatar&gt;</h2>
          <p>Display users with graceful image loading, delayed fallbacks, and fully themable initials.</p>
        </header>

        <div class="example-card">
          <h3>Design crew roll call</h3>
          <div class="avatar-row">
            <wc-avatar
              src="https://images.unsplash.com/photo-1492633423870-43d1cd2775eb?w=128&h=128&dpr=2&q=80"
              alt="Colm Tuite"
              initials="CT"
              fallback-delay="600"
              style="
                --avatar-background: rgba(15, 23, 42, 0.08);
                --avatar-fallback-background: #ffffff;
                --avatar-fallback-color: #4338ca;
              "
            ></wc-avatar>
            <wc-avatar
              src="https://images.unsplash.com/photo-1511485977113-f34c92461ad9?w=128&h=128&dpr=2&q=80"
              alt="Pedro Duarte"
              initials="PD"
              fallback-delay="600"
              loading="lazy"
              style="
                --avatar-background: rgba(15, 23, 42, 0.08);
                --avatar-fallback-background: #ffffff;
                --avatar-fallback-color: #4338ca;
              "
            ></wc-avatar>
            <wc-avatar
              alt="Polly Doe"
              initials="PD"
              style="
                --avatar-fallback-background: #1e1b4b;
                --avatar-fallback-color: #ede9fe;
              "
            ></wc-avatar>
          </div>
          <p class="avatar-caption">
            Each avatar waits 600&nbsp;ms before revealing its fallback while the image loads, reducing content flicker
            for fast connections.
          </p>
        </div>

        <div class="example-card">
          <h3>Custom fallback content</h3>
          <div class="avatar-callout">
            <wc-avatar
              alt="Lina Rivers"
              size="64px"
              style="
                --avatar-radius: 1rem;
                --avatar-background: rgba(15, 23, 42, 0.1);
                --avatar-fallback-background: rgba(99, 102, 241, 0.12);
                --avatar-fallback-color: #312e81;
              "
            >
              <span style="font-weight: 700; letter-spacing: 0.08em;">LR</span>
            </wc-avatar>
            <div>
              <strong>Slot anything inside.</strong>
              <p>
                Provide branded initials, icons, or status badges and the component keeps them centered, sized, and
                accessible.
              </p>
            </div>
          </div>
        </div>
      </section>

      <section>
        <header>
          <h2>&lt;wc-collapsible&gt;</h2>
          <p>Build expandable summaries with optional preview content and animated icons.</p>
        </header>

        <div class="collapsible-demo">
          <div class="collapsible-callout">
            <h3>Starred repositories</h3>
            <wc-collapsible
              style="
                --collapsible-width: min(100%, 320px);
                --collapsible-background: linear-gradient(135deg, #312e81, #1e1b4b);
                --collapsible-summary-color: #ede9fe;
                --collapsible-trigger-background: #ffffff;
                --collapsible-trigger-color: #5b21b6;
                --collapsible-preview-background: rgba(255, 255, 255, 0.98);
                --collapsible-preview-color: #312e81;
                --collapsible-content-background: rgba(255, 255, 255, 0.98);
                --collapsible-content-color: #312e81;
              "
            >
              <span slot="summary">@peduarte starred 3 repositories</span>
              <div slot="peek" class="collapsible-card">
                <span>@radix-ui/primitives</span>
                <strong>+24 ★</strong>
              </div>
              <div class="collapsible-card">
                <span>@radix-ui/colors</span>
                <strong>+12 ★</strong>
              </div>
              <div class="collapsible-card">
                <span>@radix-ui/themes</span>
                <strong>+9 ★</strong>
              </div>
            </wc-collapsible>
          </div>

          <div class="collapsible-supporting">
            <h3>Highlights</h3>
            <p>
              Slots let you compose summary text, preview content, and the collapsible body without extra
              wrappers. The trigger syncs aria attributes and responds to keyboard events.
            </p>
            <p>
              Listen for the <code>openchange</code> event to sync analytics or control sibling UI. You can
              also call <code>show()</code>, <code>hide()</code>, or <code>toggle()</code> to manage state
              imperatively.
            </p>
          </div>
        </div>
      </section>

      <section>
        <header>
          <h2>&lt;wc-aspect-ratio&gt;</h2>
          <p>Keep media, embeds, and previews locked to a precise ratio without extra wrapper markup.</p>
        </header>

        <div class="example-grid two-column">
          <div class="example-card">
            <h3>Wide hero image (16&nbsp;/&nbsp;9)</h3>
            <wc-aspect-ratio
              ratio="16/9"
              style="
                max-width: 320px;
                --aspect-ratio-border-radius: 1rem;
                --aspect-ratio-shadow: 0 24px 48px -32px rgba(15, 23, 42, 0.65);
              "
            >
              <img
                src="https://images.unsplash.com/photo-1535025183041-0991a977e25b?w=640&dpr=2&q=80"
                alt="Landscape photograph by Tobias Tullius"
                style="border-radius: inherit; box-shadow: inset 0 0 0 1px rgba(15, 23, 42, 0.12);"
              />
            </wc-aspect-ratio>
            <p>
              Images, videos, and other media automatically stretch to fill the frame while preserving the
              aspect ratio using CSS custom properties.
            </p>
          </div>

          <div class="example-card">
            <h3>Square embed (1&nbsp;/&nbsp;1)</h3>
            <wc-aspect-ratio
              ratio="1"
              style="
                --aspect-ratio-background: radial-gradient(circle at 25% 25%, #22d3ee, #0ea5e9);
                --aspect-ratio-border-radius: 1.25rem;
                --aspect-ratio-content-align: center;
                --aspect-ratio-content-justify: center;
                color: white;
                font-weight: 600;
                letter-spacing: 0.08em;
                text-transform: uppercase;
              "
            >
              <div style="text-align: center;">
                Responsive embed
              </div>
            </wc-aspect-ratio>
            <p>
              Nest any HTML content—maps, charts, or previews—and keep it centered within a consistent
              square footprint.
            </p>
          </div>
        </div>
      </section>

      <section>
        <header>
          <h2>&lt;wc-otp-field&gt;</h2>
          <p>
            A form-associated one-time-password input that manages focus, validation, and submissions.
            Customize appearance using CSS properties or <code>::part</code> selectors.
          </p>
        </header>

        <div class="example-grid two-column">
          <div class="example-card">
            <h3>Classic six-digit numeric code</h3>
            <form id="otp-demo" onsubmit="event.preventDefault();">
              <wc-otp-field
                name="otp"
                length="6"
                validation-type="numeric"
                placeholder="•"
                auto-submit
                autocomplete="one-time-code"
                style="
                  --otp-gap: 0.75rem;
                  --otp-input-size: 56px;
                  --otp-font-size: 20px;
                  --otp-radius: 14px;
                  --otp-bg: rgba(255,255,255,0.9);
                  --otp-border: 1px solid rgba(148, 163, 184, 0.4);
                  --otp-border-focus: 2px solid #4f46e5;
                  --otp-shadow-focus: 0 0 0 6px rgba(79,70,229,0.15);
                "
              ></wc-otp-field>
              <button type="submit">Submit</button>
            </form>
            <pre class="log" id="otp-log">Waiting for input…</pre>
          </div>

          <div class="example-card">
            <h3>Vertical alphanumeric with masking</h3>
            <wc-otp-field
              id="otp-advanced"
              length="8"
              validation-type="alphanumeric"
              orientation="vertical"
              type="password"
              placeholder="✶"
              dir="ltr"
              style="
                --otp-gap: 0.35rem;
                --otp-input-size: 44px;
                --otp-bg: rgba(15, 23, 42, 0.85);
                --otp-color: #f8fafc;
                --otp-border: 1px solid rgba(148, 163, 184, 0.5);
                --otp-border-focus: 2px solid #f97316;
                --otp-shadow-focus: 0 0 0 4px rgba(249, 115, 22, 0.35);
              "
            ></wc-otp-field>
            <pre class="log" id="otp-advanced-log">Type to see updates…</pre>
          </div>
        </div>
      </section>

      <section>
        <header>
          <h2>&lt;wc-dialog&gt;</h2>
          <p>
            General-purpose dialogs that can run modally or as lightweight, non-modal panels. Manage focus,
            labelling, and styling entirely with slots and CSS properties.
          </p>
        </header>

        <div class="example-grid two-column">
          <div class="example-card">
            <h3>Profile editor (modal)</h3>
            <wc-dialog
              id="dialog-profile"
              style="
                --dialog-width: min(500px, 90vw);
                --dialog-background: rgba(248, 250, 252, 0.98);
                --dialog-overlay-background: rgba(15, 23, 42, 0.45);
                --dialog-shadow: 0 32px 64px -32px rgba(15, 23, 42, 0.5);
                --dialog-close-background: rgba(148, 163, 184, 0.25);
              "
            >
              <button slot="trigger">Edit profile</button>
              <span slot="title">Edit profile</span>
              <span slot="description">
                Make changes to your public details. Save the form when you're done.
              </span>
              <form class="dialog-form" id="dialog-profile-form">
                <label class="dialog-field">
                  <span class="dialog-label">Name</span>
                  <input
                    class="dialog-input"
                    type="text"
                    name="name"
                    value="Pedro Duarte"
                    autocomplete="name"
                  />
                </label>
                <label class="dialog-field">
                  <span class="dialog-label">Username</span>
                  <input
                    class="dialog-input"
                    type="text"
                    name="username"
                    value="@peduarte"
                    autocomplete="username"
                  />
                </label>
              </form>
              <div slot="footer" class="dialog-footer">
                <button type="button" class="ghost-button" data-dialog-close="true">Cancel</button>
                <button type="submit" form="dialog-profile-form">Save changes</button>
              </div>
            </wc-dialog>
            <pre class="log" id="dialog-profile-log">Dialog closed. Click “Edit profile” to open.</pre>
          </div>

          <div class="example-card">
            <h3>Inline inspector (non-modal)</h3>
            <wc-dialog
              id="dialog-inspector"
              modal="false"
              open
              style="
                --dialog-width: min(360px, 90vw);
                --dialog-padding: 1.25rem;
                --dialog-background: rgba(255, 255, 255, 0.96);
                --dialog-overlay-background: transparent;
                --dialog-shadow: 0 24px 48px -28px rgba(15, 23, 42, 0.35);
                --dialog-close-background: rgba(148, 163, 184, 0.25);
              "
            >
              <button slot="trigger" class="ghost-button">Toggle inspector</button>
              <span slot="title">Component inspector</span>
              <span slot="description">
                Non-modal dialogs keep the rest of the interface interactive.
              </span>
              <dl class="dialog-meta">
                <div>
                  <dt>Element</dt>
                  <dd>&lt;wc-avatar&gt;</dd>
                </div>
                <div>
                  <dt>Slots used</dt>
                  <dd class="dialog-pill-row">
                    <span class="dialog-pill">fallback</span>
                    <span class="dialog-pill">default</span>
                    <span class="dialog-pill">trigger</span>
                  </dd>
                </div>
                <div>
                  <dt>Recent action</dt>
                  <dd>Avatar updated 2 minutes ago</dd>
                </div>
              </dl>
              <div slot="footer" class="dialog-footer">
                <button type="button" class="ghost-button" data-dialog-close="true">Close panel</button>
              </div>
            </wc-dialog>
            <p>
              Because <code>modal="false"</code> is set, the dialog stays visible while you continue interacting
              with the rest of the page.
            </p>
          </div>
        </div>
      </section>

      <section>
        <header>
          <h2>&lt;wc-alert-dialog&gt;</h2>
          <p>
            Modal confirmation dialogs with focus trapping, accessible labelling, and customizable styling hooks.
            Use slots for triggers, titles, descriptions, and action buttons.
          </p>
        </header>

        <div class="example-grid two-column">
          <div class="example-card">
            <h3>Destructive confirmation</h3>
            <wc-alert-dialog id="alert-dialog-destructive">
              <button slot="trigger" class="danger-button">Delete account</button>
              <span slot="title">Delete this account?</span>
              <span slot="description">
                This action is permanent. All saved projects, data exports, and automation hooks will be removed.
              </span>
              <div>
                <ul>
                  <li>Billing will be cancelled immediately.</li>
                  <li>Team members will lose workspace access.</li>
                  <li>You can contact support within 7 days to undo this action.</li>
                </ul>
              </div>
              <button slot="cancel" class="ghost-button">Cancel</button>
              <button slot="action" class="danger-button">Yes, delete it</button>
            </wc-alert-dialog>
            <pre class="log" id="alert-dialog-destructive-log">Choose an action to view emitted events.</pre>
          </div>

          <div class="example-card">
            <h3>Async confirmation with custom theming</h3>
            <wc-alert-dialog
              id="alert-dialog-async"
              style="
                --alert-dialog-overlay-background: rgba(15, 23, 42, 0.55);
                --alert-dialog-background: #0f172a;
                --alert-dialog-color: #f8fafc;
                --alert-dialog-description-color: rgba(226, 232, 240, 0.88);
                --alert-dialog-body-margin: 1rem 0 1.75rem;
                --alert-dialog-action-background: #38bdf8;
                --alert-dialog-button-radius: 0.75rem;
              "
            >
              <button slot="trigger" class="button-soft">Archive project</button>
              <span slot="title">Archive this project?</span>
              <span slot="description">
                Archiving hides the project from active views. You can restore it at any time within the next 30 days.
              </span>
              <div>
                <label class="dialog-check">
                  <input type="checkbox" id="alert-dialog-async-keep" checked />
                  Keep analytics data available
                </label>
              </div>
              <button slot="cancel" class="ghost-button">Go back</button>
              <button slot="action" class="button-soft">Archive</button>
            </wc-alert-dialog>
            <pre class="log" id="alert-dialog-async-log">Archive to simulate an asynchronous workflow.</pre>
          </div>
        </div>
      </section>

      <section>
        <header>
          <h2>&lt;wc-context-menu&gt;</h2>
          <p>
            Display pointer-anchored menus with submenus, checkboxes, radios, and keyboard support. Works with
            right-clicks, the context-menu key, and long-press on touch devices.
          </p>
        </header>

        <div class="example-grid two-column">
          <div class="example-card">
            <h3>Default interaction log</h3>
            <wc-context-menu id="context-menu-demo"></wc-context-menu>
            <pre class="log" id="context-menu-log">Right-click or long-press to try it.</pre>
          </div>

          <div class="example-card">
            <h3>Themable surface</h3>
            <wc-context-menu
              id="context-menu-themed"
              style="
                --context-menu-trigger-width: 280px;
                --context-menu-trigger-background: linear-gradient(135deg, rgba(236, 72, 153, 0.55), rgba(14, 165, 233, 0.55));
                --context-menu-trigger-border: 2px dashed rgba(255, 255, 255, 0.6);
                --context-menu-trigger-color: #0f172a;
                --context-menu-background: rgba(15, 23, 42, 0.95);
                --context-menu-color: #e0e7ff;
                --context-menu-shadow: 0 22px 40px -24px rgba(14, 116, 144, 0.65);
                --context-menu-item-highlight: rgba(236, 72, 153, 0.35);
                --context-menu-separator-color: rgba(59, 130, 246, 0.4);
                --context-menu-indicator-color: #fbbf24;
              "
            ></wc-context-menu>
            <p>
              Override the exposed CSS variables to adapt the trigger, surface, indicators, and highlighted state to
              your brand palette.
            </p>
          </div>
        </div>
      </section>

      <section>
        <header>
          <h2>&lt;wc-accordion&gt;</h2>
          <p>
            Accessible accordion primitives with keyboard support, horizontal or vertical layouts, and multi-open configurations.
          </p>
        </header>

        <div class="example-grid">
          <div class="example-card">
            <h3>Single item open at a time</h3>
            <wc-accordion id="accordion-single" type="single" collapsible>
              <wc-accordion-item value="item-1">
                <span slot="trigger">Is it accessible?</span>
                <p slot="content">
                  Yes. It adheres to the WAI-ARIA accordion pattern and exposes keyboard navigation.
                </p>
              </wc-accordion-item>
              <wc-accordion-item value="item-2">
                <span slot="trigger">Can I restyle it?</span>
                <p slot="content">
                  Absolutely. Use CSS custom properties like <code>--accordion-trigger-background</code> or target parts such as
                  <code>::part(trigger)</code> and <code>::part(panel-inner)</code>.
                </p>
              </wc-accordion-item>
              <wc-accordion-item value="item-3">
                <span slot="trigger">Will it collapse?</span>
                <p slot="content">
                  When <code>collapsible</code> is set, users can close the active item, leaving all sections collapsed.
                </p>
              </wc-accordion-item>
            </wc-accordion>
            <pre class="log" id="accordion-single-log">Interact with the accordion to see state updates.</pre>
          </div>

          <div class="example-card">
            <h3>Multiple expansion with horizontal layout</h3>
            <wc-accordion
              id="accordion-multi"
              type="multiple"
              orientation="horizontal"
              values="item-a,item-c"
              style="
                --accordion-gap: 1rem;
                --accordion-surface: transparent;
              "
            >
              <wc-accordion-item value="item-a" heading-level="4" style="--accordion-trigger-background: rgba(14, 165, 233, 0.12);">
                <span slot="trigger">Design tokens</span>
                <div slot="content">
                  <ul>
                    <li>--accordion-radius</li>
                    <li>--accordion-trigger-padding</li>
                    <li>--accordion-transition-duration</li>
                  </ul>
                </div>
              </wc-accordion-item>
              <wc-accordion-item value="item-b" heading-level="4" style="--accordion-trigger-background: rgba(249, 115, 22, 0.12);">
                <span slot="trigger">Animation</span>
                <p slot="content">
                  Panels animate using height transitions that respect <code>--accordion-transition-duration</code> and
                  <code>--accordion-transition-easing</code>.
                </p>
              </wc-accordion-item>
              <wc-accordion-item value="item-c" heading-level="4" style="--accordion-trigger-background: rgba(34, 197, 94, 0.12);">
                <span slot="trigger">Accessibility</span>
                <p slot="content">
                  Built-in keyboard handling supports arrow keys, Home/End navigation, and respects disabled items.
                </p>
              </wc-accordion-item>
            </wc-accordion>
            <pre class="log" id="accordion-multi-log">Open and close multiple panels to inspect emitted values.</pre>
          </div>
        </div>
      </section>
    </main>

    <script>
      const demoForm = document.getElementById('wc-form-demo');
      const demoFormLog = document.getElementById('wc-form-log');
      if (demoForm && demoFormLog) {
        demoForm.addEventListener('wc-form-data', (event) => {
          const data = Object.entries(event.detail || {})
            .map(([key, value]) => `${key}: ${value}`)
            .join('\n');
          demoFormLog.textContent = data ? `Current values:\n${data}` : 'Form cleared.';
        });
        demoForm.addEventListener('wc-form-submit', (event) => {
          if (event.detail instanceof FormData) {
            const objectData = Object.fromEntries(event.detail.entries());
            demoFormLog.textContent = `Submitted payload:\n${JSON.stringify(objectData, null, 2)}`;
          }
        });
      }

      const serverForm = document.getElementById('wc-form-server');
      const serverFormLog = document.getElementById('wc-form-server-log');
      const serverErrorButton = document.getElementById('wc-form-server-error');
      if (serverForm && serverFormLog) {
        serverForm.addEventListener('wc-form-submit', () => {
          serverFormLog.textContent = 'Submitting…';
          window.setTimeout(() => {
            if (typeof serverForm.setCustomError === 'function') {
              serverForm.setCustomError('email', 'That email is already associated with a ticket.');
              serverForm.setCustomError('question', 'Please add more detail so we can help faster.');
            }
            serverFormLog.textContent = 'Server responded with validation errors.';
          }, 400);
        });

        serverForm.addEventListener('wc-form-data', (event) => {
          const data = Object.entries(event.detail || {})
            .map(([key, value]) => `${key}: ${value}`)
            .join('\n');
          serverFormLog.textContent = data
            ? `Client-side values:\n${data}`
            : 'Form cleared. Click "Trigger server errors" to add failures.';
        });
      }

      if (serverForm && serverErrorButton && serverFormLog) {
        serverErrorButton.addEventListener('click', () => {
          if (typeof serverForm.setCustomError === 'function') {
            serverForm.setCustomError('email', 'That email is already associated with a ticket.');
            serverForm.setCustomError('question', 'Please add more detail so we can help faster.');
          }
          serverFormLog.textContent = 'Injected server-side errors. Start typing to clear them.';
        });
      const checkboxConsentForm = document.getElementById('checkbox-consent');
      const checkboxConsentControl = document.getElementById('checkbox-consent-control');
      const checkboxConsentLog = document.getElementById('checkbox-consent-log');

      if (checkboxConsentForm && checkboxConsentControl && checkboxConsentLog) {
        checkboxConsentControl.addEventListener('change', () => {
          checkboxConsentLog.textContent = checkboxConsentControl.checked
            ? 'Consent granted. The form can now be submitted.'
            : 'Consent withdrawn. Submission is blocked until accepted again.';
        });

        checkboxConsentForm.addEventListener('submit', (event) => {
          event.preventDefault();
          if (!checkboxConsentControl.checked) {
            checkboxConsentLog.textContent = 'Cannot submit: terms must be accepted first.';
            return;
          }
          const formData = new FormData(checkboxConsentForm);
          checkboxConsentLog.textContent = `Submitted with terms=${formData.get('terms')}.`;
        });
      }

      const checkboxMaster = document.getElementById('checkbox-master');
      const checkboxItemsContainer = document.getElementById('checkbox-items');
      const checkboxSelectionLog = document.getElementById('checkbox-selection-log');

      if (checkboxMaster && checkboxItemsContainer && checkboxSelectionLog) {
        const checkboxItems = Array.from(
          checkboxItemsContainer.querySelectorAll('wc-checkbox.checkbox-item')
        );

        const updateMasterState = () => {
          const checkedCount = checkboxItems.filter((item) => item.checked).length;
          if (checkedCount === 0) {
            checkboxMaster.checked = false;
            checkboxMaster.indeterminate = false;
          } else if (checkedCount === checkboxItems.length) {
            checkboxMaster.checked = true;
            checkboxMaster.indeterminate = false;
          } else {
            checkboxMaster.checked = false;
            checkboxMaster.indeterminate = true;
          }
        };

        const updateSelectionLog = () => {
          const selected = checkboxItems
            .filter((item) => item.checked)
            .map((item) => (item.textContent || '').trim())
            .filter(Boolean);
          const state = checkboxMaster.indeterminate
            ? 'indeterminate'
            : checkboxMaster.checked
              ? 'checked'
              : 'unchecked';
          checkboxSelectionLog.textContent =
            selected.length > 0
              ? `Master is ${state}. Selected: ${selected.join(', ')}.`
              : `Master is ${state}. No notifications selected.`;
        };

        checkboxMaster.addEventListener('change', () => {
          const shouldCheck = checkboxMaster.checked;
          checkboxMaster.indeterminate = false;
          checkboxItems.forEach((item) => {
            item.checked = shouldCheck;
          });
          updateSelectionLog();
        });

        checkboxItems.forEach((item) => {
          item.addEventListener('change', () => {
            updateMasterState();
            updateSelectionLog();
          });
        });

        updateMasterState();
        updateSelectionLog();
      }

      const otpForm = document.getElementById('otp-demo');
      const otpLog = document.getElementById('otp-log');
      const otpAdvanced = document.getElementById('otp-advanced');
      const otpAdvancedLog = document.getElementById('otp-advanced-log');

      if (otpForm && otpLog) {
        otpForm.addEventListener('submit', (event) => {
          const formData = new FormData(event.target);
          otpLog.textContent = `Submitted code: ${formData.get('otp') || '(empty)'}`;
        });
        otpForm.querySelector('wc-otp-field')?.addEventListener('valuechange', (event) => {
          const value = event.detail?.value || '';
          otpLog.textContent = `Typing: ${value}`;
        });
      }

      if (otpAdvanced && otpAdvancedLog) {
        otpAdvanced.addEventListener('valuechange', (event) => {
          const value = event.detail?.value || '';
          otpAdvancedLog.textContent = `Current value: ${value}`;
        });
      }

      const accordionSingle = document.getElementById('accordion-single');
      const accordionSingleLog = document.getElementById('accordion-single-log');
      if (accordionSingle && accordionSingleLog) {
        accordionSingle.addEventListener('change', (event) => {
          accordionSingleLog.textContent = `Open value: ${event.detail?.value || 'none'}`;
        });
      }

      const accordionMulti = document.getElementById('accordion-multi');
      const accordionMultiLog = document.getElementById('accordion-multi-log');
      if (accordionMulti && accordionMultiLog) {
        accordionMulti.addEventListener('change', (event) => {
          const values = event.detail?.values || [];
          accordionMultiLog.textContent = `Open values: ${values.join(', ') || 'none'}`;
        });
      }

      const alertDestructive = document.getElementById('alert-dialog-destructive');
      const alertDestructiveLog = document.getElementById('alert-dialog-destructive-log');
      if (alertDestructive && alertDestructiveLog) {
        alertDestructive.addEventListener('cancel', () => {
          alertDestructiveLog.textContent = 'Deletion cancelled.';
        });
        alertDestructive.addEventListener('confirm', () => {
          alertDestructiveLog.textContent = 'Account deletion confirmed.';
        });
      }

      const alertAsync = document.getElementById('alert-dialog-async');
      const alertAsyncLog = document.getElementById('alert-dialog-async-log');
      if (alertAsync && alertAsyncLog) {
        const actionButton = alertAsync.querySelector('[slot="action"]');
        const defaultActionLabel =
          actionButton instanceof HTMLButtonElement ? actionButton.textContent || 'Archive' : 'Archive';
        let alertAsyncTimer = 0;

        const resetActionButton = () => {
          if (actionButton instanceof HTMLButtonElement) {
            actionButton.disabled = false;
            actionButton.textContent = defaultActionLabel;
          }
        };

        alertAsync.addEventListener('cancel', () => {
          if (alertAsyncTimer) {
            clearTimeout(alertAsyncTimer);
            alertAsyncTimer = 0;
          }
          resetActionButton();
          alertAsyncLog.textContent = 'Archive cancelled.';
        });

        alertAsync.addEventListener('confirm', (event) => {
          event.preventDefault();
          if (actionButton instanceof HTMLButtonElement) {
            actionButton.disabled = true;
            actionButton.textContent = 'Archiving…';
          }
          alertAsyncLog.textContent = 'Archiving project…';

          const keepAnalyticsCheckbox = document.getElementById('alert-dialog-async-keep');

          alertAsyncTimer = window.setTimeout(() => {
            const keepAnalytics =
              keepAnalyticsCheckbox instanceof HTMLInputElement && keepAnalyticsCheckbox.checked;
            resetActionButton();
            alertAsyncLog.textContent = keepAnalytics
              ? 'Project archived with analytics preserved.'
              : 'Project archived. Analytics purged.';
            if (typeof alertAsync.hide === 'function') {
              alertAsync.hide();
            } else {
              alertAsync.removeAttribute('open');
            }
            alertAsyncTimer = 0;
          }, 1200);
        });
      }

<<<<<<< HEAD
      const dialogProfile = document.getElementById('dialog-profile');
      const dialogProfileForm = document.getElementById('dialog-profile-form');
      const dialogProfileLog = document.getElementById('dialog-profile-log');
      let profileSaveTimer = 0;
      if (dialogProfile && dialogProfileForm instanceof HTMLFormElement && dialogProfileLog) {
        const profileClosedText = 'Dialog closed. Click “Edit profile” to open.';
        const profileOpenText = 'Dialog open. Update fields and save.';
        const updateProfileLog = () => {
          const desired = dialogProfile.hasAttribute('open') ? profileOpenText : profileClosedText;
          if (dialogProfile.hasAttribute('open')) {
            dialogProfileLog.textContent = desired;
            return;
          }
          const current = dialogProfileLog.textContent || '';
          if (current === profileClosedText || current === profileOpenText) {
            dialogProfileLog.textContent = desired;
          }
        };
        dialogProfileLog.textContent = profileClosedText;
        updateProfileLog();
        const observer = new MutationObserver(updateProfileLog);
        observer.observe(dialogProfile, { attributes: true, attributeFilter: ['open'] });

        dialogProfileForm.addEventListener('submit', (event) => {
          event.preventDefault();
          if (profileSaveTimer) {
            window.clearTimeout(profileSaveTimer);
            profileSaveTimer = 0;
          }
          dialogProfileLog.textContent = 'Saving changes…';
          const formData = new FormData(dialogProfileForm);
          const nameValue = String(formData.get('name') || '').trim();
          const usernameValue = String(formData.get('username') || '').trim();
          profileSaveTimer = window.setTimeout(() => {
            const summary = nameValue || 'Profile';
            const usernameSuffix = usernameValue ? ` (${usernameValue})` : '';
            dialogProfileLog.textContent = `Saved ${summary}${usernameSuffix}.`;
            if (typeof dialogProfile.hide === 'function') {
              dialogProfile.hide();
            } else {
              dialogProfile.removeAttribute('open');
            }
            profileSaveTimer = 0;
          }, 700);
        });
      }

      document.addEventListener('click', (event) => {
        const target = event.target;
        if (!(target instanceof HTMLElement)) return;
        if (target.dataset.dialogClose === 'true') {
          const host = target.closest('wc-dialog');
          if (!host) return;
          event.preventDefault();
          if (host.id === 'dialog-profile' && dialogProfileLog) {
            if (profileSaveTimer) {
              window.clearTimeout(profileSaveTimer);
              profileSaveTimer = 0;
            }
            dialogProfileLog.textContent = 'Changes discarded.';
          }
          if (typeof host.hide === 'function') {
            host.hide();
          } else {
            host.removeAttribute('open');
          }
        }
      });
=======
      const contextMenuDemo = document.getElementById('context-menu-demo');
      const contextMenuLog = document.getElementById('context-menu-log');
      if (contextMenuDemo && contextMenuLog) {
        const commandLabels = {
          back: 'Back',
          forward: 'Forward',
          reload: 'Reload',
          'save-page': 'Save Page As…',
          'create-shortcut': 'Create Shortcut…',
          'name-window': 'Name Window…',
          'dev-tools': 'Developer Tools',
        };
        const checkboxLabels = {
          bookmarks: 'Show Bookmarks',
          urls: 'Show Full URLs',
        };
        const personLabels = {
          pedro: 'Pedro Duarte',
          colm: 'Colm Tuite',
        };

        contextMenuDemo.addEventListener('select', (event) => {
          const command = event.detail?.command || 'unknown';
          const label = commandLabels[command] || command.replace(/-/g, ' ');
          contextMenuLog.textContent = `Selected action: ${label}.`;
        });

        contextMenuDemo.addEventListener('toggle', (event) => {
          const detail = event.detail || {};
          if (detail.type === 'checkbox') {
            const name = detail.name || 'option';
            const label = checkboxLabels[name] || name;
            contextMenuLog.textContent = `${label} ${detail.checked ? 'enabled' : 'disabled'}.`;
          } else if (detail.type === 'radio') {
            const value = detail.value || '';
            const person = personLabels[value] || value;
            contextMenuLog.textContent = `Primary person set to ${person}.`;
          }
        });
      }
>>>>>>> 857681d1
    </script>
  </body>
</html><|MERGE_RESOLUTION|>--- conflicted
+++ resolved
@@ -1166,7 +1166,6 @@
         });
       }
 
-<<<<<<< HEAD
       const dialogProfile = document.getElementById('dialog-profile');
       const dialogProfileForm = document.getElementById('dialog-profile-form');
       const dialogProfileLog = document.getElementById('dialog-profile-log');
@@ -1235,7 +1234,6 @@
           }
         }
       });
-=======
       const contextMenuDemo = document.getElementById('context-menu-demo');
       const contextMenuLog = document.getElementById('context-menu-log');
       if (contextMenuDemo && contextMenuLog) {
@@ -1276,7 +1274,6 @@
           }
         });
       }
->>>>>>> 857681d1
     </script>
   </body>
 </html>